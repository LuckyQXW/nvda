#NVDAObjects/WinConsole.py
#A part of NonVisual Desktop Access (NVDA)
#Copyright (C) 2006-2007 NVDA Contributors <http://www.nvda-project.org/>
#This file is covered by the GNU General Public License.
#See the file COPYING for more details.

<<<<<<< HEAD
import threading
import time
import ctypes
import sys
import difflib
import pythoncom
import api
import globalVars
from logHandler import log
import queueHandler
import textHandler
import tones
=======
>>>>>>> 36c2bafe
from keyUtils import sendKey, key
import winConsoleHandler
from . import Window
import controlTypes

class WinConsole(Window):

	def _get_TextInfo(self):
		if self.windowHandle == winConsoleHandler.consoleObject.windowHandle:
			return winConsoleHandler.WinConsoleTextInfo
		return super(WinConsole,self).TextInfo

<<<<<<< HEAD
	def connectConsole(self):
		if hasattr(self,'consoleHandle'):
			return
		#Give a little time for the console to settle down
		time.sleep(0.1)
		pythoncom.PumpWaitingMessages()
		if not winUser.isWindow(self.windowHandle):
			return
		#Get the process ID of the console this NVDAObject is fore
		processID=self.processID
		if processID<=0:
			log.debugWarning("Could not get valid processID from window "%self.windowHandle)
			return
		#Attach NVDA to this console so we can access its text etc
		if winKernel.kernel32.GetConsoleWindow():
			log.debug("Already attached to a console, need to free first")
			if winKernel.freeConsole()==0:
				raise OSError("Could not free console")
		if winKernel.attachConsole(processID)==0:
			raise OSError("WinConsole: could not attach console") 
		#Try and get the handle for this console's standard out
		res=winKernel.getStdHandle(winKernel.STD_OUTPUT_HANDLE)
		if not res:
			raise OSError("consoleWindowClassClient: could not get console std handle") 
		self.consoleHandle=res
		self.cConsoleEventHook=ctypes.WINFUNCTYPE(None,ctypes.c_int,ctypes.c_int,ctypes.c_int,ctypes.c_int,ctypes.c_int,ctypes.c_int,ctypes.c_int)(self.consoleEventHook)
		#Register this callback with all the win events we need, storing the given handles for removal later
		for eventID in [winUser.EVENT_CONSOLE_CARET,winUser.EVENT_CONSOLE_UPDATE_REGION,winUser.EVENT_CONSOLE_UPDATE_SIMPLE,winUser.EVENT_CONSOLE_UPDATE_SCROLL,winUser.EVENT_CONSOLE_LAYOUT]:
			handle=winUser.setWinEventHook(eventID,eventID,0,self.cConsoleEventHook,0,0,0)
			if handle:
				self.consoleEventHookHandles.append(handle)
			else:
				raise OSError('Could not register console event %s'%eventID)
		#Setup the monitoring thread which will watch a variable, and speak new text at the appropriate time
		#Each event doesn't individually speak its own text since speaking text is quite intensive due to the diff algorithms  
		self.keepMonitoring=True
		self.lastConsoleEvent=None
		self.basicText=self.consoleVisibleText
		lineLength=self.getConsoleHorizontalLength()
		if lineLength<=0:
			raise RuntimeError("console line length is not valid")
		self.basicTextLineLength=lineLength
		self.prevConsoleVisibleLines=[self.basicText[x:x+lineLength] for x in xrange(0,len(self.basicText),lineLength)]
		info=winKernel.getConsoleScreenBufferInfo(self.consoleHandle)
		if globalVars.caretMovesReviewCursor and self==api.getNavigatorObject():
			api.setReviewPosition(self.makeTextInfo(textHandler.POSITION_CARET))
		self.monitorThread=threading.Thread(target=self.monitorThreadFunc)
		self.monitorThread.start()
		pythoncom.PumpWaitingMessages()
		time.sleep(0.1)

	def disconnectConsole(self):
		if not hasattr(self,'consoleHandle'):
			return
		#Unregister any win events we are using
		for handle in self.consoleEventHookHandles:
			winUser.unhookWinEvent(handle)
		self.consoleEventHookHandles=[]
		#Get ready to stop monitoring - give it a little time to finish
		self.keepMonitoring=False
		self.monitorThread.join()
		#Get rid of the console handle we were holding
		if hasattr(self,'consoleHandle'):
			del self.consoleHandle
		#Try freeing NVDA from this console
		try:
			winKernel.freeConsole()
		except:
			pass

	def isConsoleDead(self):
		#Every console should have at least one process associated with it
		#This console should have two if NVDA is also connected
		#if there is only one (it must be NVDA) so we free NVDA from it so it can close
		num=winKernel.getConsoleProcessList((ctypes.c_int*2)(),2)
		if num<2:
			return True
		else:
			return False

	def consoleEventHook(self,handle,eventID,window,objectID,childID,threadID,timestamp):
		#We don't want to do anything with the event if the event is not for the window this console is in
		if window!=self.windowHandle:
			return
		info=winKernel.getConsoleScreenBufferInfo(self.consoleHandle)
		#Notify the monitor thread that an event has occurred
		self.lastConsoleEvent=eventID
		winVer=sys.getwindowsversion()
		if eventID==winUser.EVENT_CONSOLE_UPDATE_SIMPLE and (winVer[0]<6 or (winVer[0]==6 and winVer[1]<1)): 
			x=winUser.LOWORD(objectID)
			y=winUser.HIWORD(objectID)
			if x<info.cursorPosition.x and (y==info.cursorPosition.y or y==info.cursorPosition.y+1):  
				queueHandler.queueFunction(queueHandler.eventQueue,speech.speakTypedCharacters,unichr(winUser.LOWORD(childID)))

	def monitorThreadFunc(self):
		try:
			consoleEvent=None
			# We want the first event to be handled immediately.
			timeSinceLast=5
			checkDead_timer=0
			#Keep the thread alive while keepMonitoring is true - disconnectConsole will make it false if the focus moves away 
			while self.keepMonitoring:
				#If there has been a console event lately, remember it and reset the notification to None
				if self.lastConsoleEvent:
					consoleEvent=self.lastConsoleEvent
					self.lastConsoleEvent=None
				if timeSinceLast<5:
					timeSinceLast+=1
				if consoleEvent and timeSinceLast==5:
					# There is a new event and there has been enough time since the last one was handled, so handle this.
					timeSinceLast=0
					#Update the review cursor position with the caret position
					if globalVars.caretMovesReviewCursor and self==api.getNavigatorObject():
						queueHandler.queueFunction(queueHandler.eventQueue, api.setReviewPosition, self.makeTextInfo(textHandler.POSITION_CARET))
					queueHandler.queueFunction(queueHandler.eventQueue, braille.handler.handleCaretMove, self)
					if globalVars.reportDynamicContentChanges:
						text=self.consoleVisibleText
						self.basicText=text
						lineLength=self.getConsoleHorizontalLength()
						newLines=[text[x:x+lineLength] for x in xrange(0,len(text),lineLength)]
						outLines=self.calculateNewText(newLines,self.prevConsoleVisibleLines)
						if not (len(outLines) == 1 and len(outLines[0]) <= 1):
							for line in outLines:
								queueHandler.queueFunction(queueHandler.eventQueue, speech.speakText, line)
						self.prevConsoleVisibleLines=newLines
					consoleEvent=None
				#Every 10 times we also make sure the console isn't dead, if so we need to stop the thread ourselves
				if checkDead_timer>=10:
					checkDead_timer=0
					if self.isConsoleDead():
						self.keepMonitoring=False
						queueHandler.queueFunction(queueHandler.eventQueue,self.disconnectConsole)
				checkDead_timer+=1
				#Each round of the while loop we wait 10 milliseconds
				time.sleep(0.01)
		except:
			log.error("console monitorThread", exc_info=True)

	def getConsoleVerticalLength(self):
		info=winKernel.getConsoleScreenBufferInfo(self.consoleHandle)
		return max(info.consoleSize.y,25)

	def getConsoleHorizontalLength(self):
		info=winKernel.getConsoleScreenBufferInfo(self.consoleHandle)
		return max(info.consoleSize.x,80)

	def _get_basicCaretOffset(self):
		if not hasattr(self,"consoleHandle"):
			offset=0 
		else:
			info=winKernel.getConsoleScreenBufferInfo(self.consoleHandle)
			y=info.cursorPosition.y
			x=info.cursorPosition.x
			offset=self.getOffsetFromConsoleCoord(x,y)
		return offset

	def _get_basicSelectionOffsets(self):
		offset=self.basicCaretOffset
		return (offset,offset)

	def _get_basicTextLineLength(self):
		if hasattr(self,'consoleHandle'):
			return self.getConsoleHorizontalLength()
		else:
			return super(WinConsole,self)._get_basicTextLineLength()

	def getOffsetFromConsoleCoord(self,x,y):
		if not hasattr(self,"consoleHandle"):
			return 0
		info=winKernel.getConsoleScreenBufferInfo(self.consoleHandle)
		return ((y*self.getConsoleHorizontalLength())+x)-(info.windowRect.top*info.consoleSize.x)

	def getConsoleCoordFromOffset(self,offset):
		if not hasattr(self,"consoleHandle"):
			return (0,0)
		info=winKernel.getConsoleScreenBufferInfo(self.consoleHandle)
		offset+=(info.windowRect.top*info.consoleSize.x)
		return (offset%self.getConsoleHorizontalLength(),offset/self.getConsoleHorizontalLength())

	def _get_consoleVisibleText(self):
		if not hasattr(self,"consoleHandle"):
			return ""
		info=winKernel.getConsoleScreenBufferInfo(self.consoleHandle)
		topLine=info.windowRect.top
		lineCount=(info.windowRect.bottom-topLine)+1
		lineLength=info.consoleSize.x
		return winKernel.readConsoleOutputCharacter(self.consoleHandle,lineCount*lineLength,0,topLine)

	def event_nameChange(self):
		pass
=======
	def _get_role(self):
		return controlTypes.ROLE_TERMINAL
>>>>>>> 36c2bafe

	def event_gainFocus(self):
		winConsoleHandler.connectConsole(self)
		super(WinConsole, self).event_gainFocus()

	def event_loseFocus(self):
		winConsoleHandler.disconnectConsole()

	def event_nameChange(self):
		pass

[WinConsole.bindKey(keyName,scriptName) for keyName,scriptName in [
	("ExtendedUp","moveByLine"),
	("ExtendedDown","moveByLine"),
	("ExtendedLeft","moveByCharacter"),
	("ExtendedRight","moveByCharacter"),
	("Control+ExtendedLeft","moveByWord"),
	("Control+ExtendedRight","moveByWord"),
	("Shift+ExtendedRight","changeSelection"),
	("Shift+ExtendedLeft","changeSelection"),
	("Shift+ExtendedHome","changeSelection"),
	("Shift+ExtendedEnd","changeSelection"),
	("Shift+ExtendedUp","changeSelection"),
	("Shift+ExtendedDown","changeSelection"),
	("Control+Shift+ExtendedLeft","changeSelection"),
	("Control+Shift+ExtendedRight","changeSelection"),
	("ExtendedHome","moveByCharacter"),
	("ExtendedEnd","moveByCharacter"),
	("control+extendedHome","moveByLine"),
	("control+extendedEnd","moveByLine"),
	("control+shift+extendedHome","changeSelection"),
	("control+shift+extendedEnd","changeSelection"),
	("ExtendedDelete","delete"),
	("Back","backspace"),
]]
<|MERGE_RESOLUTION|>--- conflicted
+++ resolved
@@ -1,263 +1,55 @@
-#NVDAObjects/WinConsole.py
-#A part of NonVisual Desktop Access (NVDA)
-#Copyright (C) 2006-2007 NVDA Contributors <http://www.nvda-project.org/>
-#This file is covered by the GNU General Public License.
-#See the file COPYING for more details.
-
-<<<<<<< HEAD
-import threading
-import time
-import ctypes
-import sys
-import difflib
-import pythoncom
-import api
-import globalVars
-from logHandler import log
-import queueHandler
-import textHandler
-import tones
-=======
->>>>>>> 36c2bafe
-from keyUtils import sendKey, key
-import winConsoleHandler
-from . import Window
-import controlTypes
-
-class WinConsole(Window):
-
-	def _get_TextInfo(self):
-		if self.windowHandle == winConsoleHandler.consoleObject.windowHandle:
-			return winConsoleHandler.WinConsoleTextInfo
-		return super(WinConsole,self).TextInfo
-
-<<<<<<< HEAD
-	def connectConsole(self):
-		if hasattr(self,'consoleHandle'):
-			return
-		#Give a little time for the console to settle down
-		time.sleep(0.1)
-		pythoncom.PumpWaitingMessages()
-		if not winUser.isWindow(self.windowHandle):
-			return
-		#Get the process ID of the console this NVDAObject is fore
-		processID=self.processID
-		if processID<=0:
-			log.debugWarning("Could not get valid processID from window "%self.windowHandle)
-			return
-		#Attach NVDA to this console so we can access its text etc
-		if winKernel.kernel32.GetConsoleWindow():
-			log.debug("Already attached to a console, need to free first")
-			if winKernel.freeConsole()==0:
-				raise OSError("Could not free console")
-		if winKernel.attachConsole(processID)==0:
-			raise OSError("WinConsole: could not attach console") 
-		#Try and get the handle for this console's standard out
-		res=winKernel.getStdHandle(winKernel.STD_OUTPUT_HANDLE)
-		if not res:
-			raise OSError("consoleWindowClassClient: could not get console std handle") 
-		self.consoleHandle=res
-		self.cConsoleEventHook=ctypes.WINFUNCTYPE(None,ctypes.c_int,ctypes.c_int,ctypes.c_int,ctypes.c_int,ctypes.c_int,ctypes.c_int,ctypes.c_int)(self.consoleEventHook)
-		#Register this callback with all the win events we need, storing the given handles for removal later
-		for eventID in [winUser.EVENT_CONSOLE_CARET,winUser.EVENT_CONSOLE_UPDATE_REGION,winUser.EVENT_CONSOLE_UPDATE_SIMPLE,winUser.EVENT_CONSOLE_UPDATE_SCROLL,winUser.EVENT_CONSOLE_LAYOUT]:
-			handle=winUser.setWinEventHook(eventID,eventID,0,self.cConsoleEventHook,0,0,0)
-			if handle:
-				self.consoleEventHookHandles.append(handle)
-			else:
-				raise OSError('Could not register console event %s'%eventID)
-		#Setup the monitoring thread which will watch a variable, and speak new text at the appropriate time
-		#Each event doesn't individually speak its own text since speaking text is quite intensive due to the diff algorithms  
-		self.keepMonitoring=True
-		self.lastConsoleEvent=None
-		self.basicText=self.consoleVisibleText
-		lineLength=self.getConsoleHorizontalLength()
-		if lineLength<=0:
-			raise RuntimeError("console line length is not valid")
-		self.basicTextLineLength=lineLength
-		self.prevConsoleVisibleLines=[self.basicText[x:x+lineLength] for x in xrange(0,len(self.basicText),lineLength)]
-		info=winKernel.getConsoleScreenBufferInfo(self.consoleHandle)
-		if globalVars.caretMovesReviewCursor and self==api.getNavigatorObject():
-			api.setReviewPosition(self.makeTextInfo(textHandler.POSITION_CARET))
-		self.monitorThread=threading.Thread(target=self.monitorThreadFunc)
-		self.monitorThread.start()
-		pythoncom.PumpWaitingMessages()
-		time.sleep(0.1)
-
-	def disconnectConsole(self):
-		if not hasattr(self,'consoleHandle'):
-			return
-		#Unregister any win events we are using
-		for handle in self.consoleEventHookHandles:
-			winUser.unhookWinEvent(handle)
-		self.consoleEventHookHandles=[]
-		#Get ready to stop monitoring - give it a little time to finish
-		self.keepMonitoring=False
-		self.monitorThread.join()
-		#Get rid of the console handle we were holding
-		if hasattr(self,'consoleHandle'):
-			del self.consoleHandle
-		#Try freeing NVDA from this console
-		try:
-			winKernel.freeConsole()
-		except:
-			pass
-
-	def isConsoleDead(self):
-		#Every console should have at least one process associated with it
-		#This console should have two if NVDA is also connected
-		#if there is only one (it must be NVDA) so we free NVDA from it so it can close
-		num=winKernel.getConsoleProcessList((ctypes.c_int*2)(),2)
-		if num<2:
-			return True
-		else:
-			return False
-
-	def consoleEventHook(self,handle,eventID,window,objectID,childID,threadID,timestamp):
-		#We don't want to do anything with the event if the event is not for the window this console is in
-		if window!=self.windowHandle:
-			return
-		info=winKernel.getConsoleScreenBufferInfo(self.consoleHandle)
-		#Notify the monitor thread that an event has occurred
-		self.lastConsoleEvent=eventID
-		winVer=sys.getwindowsversion()
-		if eventID==winUser.EVENT_CONSOLE_UPDATE_SIMPLE and (winVer[0]<6 or (winVer[0]==6 and winVer[1]<1)): 
-			x=winUser.LOWORD(objectID)
-			y=winUser.HIWORD(objectID)
-			if x<info.cursorPosition.x and (y==info.cursorPosition.y or y==info.cursorPosition.y+1):  
-				queueHandler.queueFunction(queueHandler.eventQueue,speech.speakTypedCharacters,unichr(winUser.LOWORD(childID)))
-
-	def monitorThreadFunc(self):
-		try:
-			consoleEvent=None
-			# We want the first event to be handled immediately.
-			timeSinceLast=5
-			checkDead_timer=0
-			#Keep the thread alive while keepMonitoring is true - disconnectConsole will make it false if the focus moves away 
-			while self.keepMonitoring:
-				#If there has been a console event lately, remember it and reset the notification to None
-				if self.lastConsoleEvent:
-					consoleEvent=self.lastConsoleEvent
-					self.lastConsoleEvent=None
-				if timeSinceLast<5:
-					timeSinceLast+=1
-				if consoleEvent and timeSinceLast==5:
-					# There is a new event and there has been enough time since the last one was handled, so handle this.
-					timeSinceLast=0
-					#Update the review cursor position with the caret position
-					if globalVars.caretMovesReviewCursor and self==api.getNavigatorObject():
-						queueHandler.queueFunction(queueHandler.eventQueue, api.setReviewPosition, self.makeTextInfo(textHandler.POSITION_CARET))
-					queueHandler.queueFunction(queueHandler.eventQueue, braille.handler.handleCaretMove, self)
-					if globalVars.reportDynamicContentChanges:
-						text=self.consoleVisibleText
-						self.basicText=text
-						lineLength=self.getConsoleHorizontalLength()
-						newLines=[text[x:x+lineLength] for x in xrange(0,len(text),lineLength)]
-						outLines=self.calculateNewText(newLines,self.prevConsoleVisibleLines)
-						if not (len(outLines) == 1 and len(outLines[0]) <= 1):
-							for line in outLines:
-								queueHandler.queueFunction(queueHandler.eventQueue, speech.speakText, line)
-						self.prevConsoleVisibleLines=newLines
-					consoleEvent=None
-				#Every 10 times we also make sure the console isn't dead, if so we need to stop the thread ourselves
-				if checkDead_timer>=10:
-					checkDead_timer=0
-					if self.isConsoleDead():
-						self.keepMonitoring=False
-						queueHandler.queueFunction(queueHandler.eventQueue,self.disconnectConsole)
-				checkDead_timer+=1
-				#Each round of the while loop we wait 10 milliseconds
-				time.sleep(0.01)
-		except:
-			log.error("console monitorThread", exc_info=True)
-
-	def getConsoleVerticalLength(self):
-		info=winKernel.getConsoleScreenBufferInfo(self.consoleHandle)
-		return max(info.consoleSize.y,25)
-
-	def getConsoleHorizontalLength(self):
-		info=winKernel.getConsoleScreenBufferInfo(self.consoleHandle)
-		return max(info.consoleSize.x,80)
-
-	def _get_basicCaretOffset(self):
-		if not hasattr(self,"consoleHandle"):
-			offset=0 
-		else:
-			info=winKernel.getConsoleScreenBufferInfo(self.consoleHandle)
-			y=info.cursorPosition.y
-			x=info.cursorPosition.x
-			offset=self.getOffsetFromConsoleCoord(x,y)
-		return offset
-
-	def _get_basicSelectionOffsets(self):
-		offset=self.basicCaretOffset
-		return (offset,offset)
-
-	def _get_basicTextLineLength(self):
-		if hasattr(self,'consoleHandle'):
-			return self.getConsoleHorizontalLength()
-		else:
-			return super(WinConsole,self)._get_basicTextLineLength()
-
-	def getOffsetFromConsoleCoord(self,x,y):
-		if not hasattr(self,"consoleHandle"):
-			return 0
-		info=winKernel.getConsoleScreenBufferInfo(self.consoleHandle)
-		return ((y*self.getConsoleHorizontalLength())+x)-(info.windowRect.top*info.consoleSize.x)
-
-	def getConsoleCoordFromOffset(self,offset):
-		if not hasattr(self,"consoleHandle"):
-			return (0,0)
-		info=winKernel.getConsoleScreenBufferInfo(self.consoleHandle)
-		offset+=(info.windowRect.top*info.consoleSize.x)
-		return (offset%self.getConsoleHorizontalLength(),offset/self.getConsoleHorizontalLength())
-
-	def _get_consoleVisibleText(self):
-		if not hasattr(self,"consoleHandle"):
-			return ""
-		info=winKernel.getConsoleScreenBufferInfo(self.consoleHandle)
-		topLine=info.windowRect.top
-		lineCount=(info.windowRect.bottom-topLine)+1
-		lineLength=info.consoleSize.x
-		return winKernel.readConsoleOutputCharacter(self.consoleHandle,lineCount*lineLength,0,topLine)
-
-	def event_nameChange(self):
-		pass
-=======
-	def _get_role(self):
-		return controlTypes.ROLE_TERMINAL
->>>>>>> 36c2bafe
-
-	def event_gainFocus(self):
-		winConsoleHandler.connectConsole(self)
-		super(WinConsole, self).event_gainFocus()
-
-	def event_loseFocus(self):
-		winConsoleHandler.disconnectConsole()
-
-	def event_nameChange(self):
-		pass
-
-[WinConsole.bindKey(keyName,scriptName) for keyName,scriptName in [
-	("ExtendedUp","moveByLine"),
-	("ExtendedDown","moveByLine"),
-	("ExtendedLeft","moveByCharacter"),
-	("ExtendedRight","moveByCharacter"),
-	("Control+ExtendedLeft","moveByWord"),
-	("Control+ExtendedRight","moveByWord"),
-	("Shift+ExtendedRight","changeSelection"),
-	("Shift+ExtendedLeft","changeSelection"),
-	("Shift+ExtendedHome","changeSelection"),
-	("Shift+ExtendedEnd","changeSelection"),
-	("Shift+ExtendedUp","changeSelection"),
-	("Shift+ExtendedDown","changeSelection"),
-	("Control+Shift+ExtendedLeft","changeSelection"),
-	("Control+Shift+ExtendedRight","changeSelection"),
-	("ExtendedHome","moveByCharacter"),
-	("ExtendedEnd","moveByCharacter"),
-	("control+extendedHome","moveByLine"),
-	("control+extendedEnd","moveByLine"),
-	("control+shift+extendedHome","changeSelection"),
-	("control+shift+extendedEnd","changeSelection"),
-	("ExtendedDelete","delete"),
-	("Back","backspace"),
-]]
+#NVDAObjects/WinConsole.py
+#A part of NonVisual Desktop Access (NVDA)
+#Copyright (C) 2006-2007 NVDA Contributors <http://www.nvda-project.org/>
+#This file is covered by the GNU General Public License.
+#See the file COPYING for more details.
+
+from keyUtils import sendKey, key
+import winConsoleHandler
+from . import Window
+import controlTypes
+
+class WinConsole(Window):
+
+	def _get_TextInfo(self):
+		if self.windowHandle == winConsoleHandler.consoleObject.windowHandle:
+			return winConsoleHandler.WinConsoleTextInfo
+		return super(WinConsole,self).TextInfo
+
+	def _get_role(self):
+		return controlTypes.ROLE_TERMINAL
+
+	def event_gainFocus(self):
+		winConsoleHandler.connectConsole(self)
+		super(WinConsole, self).event_gainFocus()
+
+	def event_loseFocus(self):
+		winConsoleHandler.disconnectConsole()
+
+	def event_nameChange(self):
+		pass
+
+[WinConsole.bindKey(keyName,scriptName) for keyName,scriptName in [
+	("ExtendedUp","moveByLine"),
+	("ExtendedDown","moveByLine"),
+	("ExtendedLeft","moveByCharacter"),
+	("ExtendedRight","moveByCharacter"),
+	("Control+ExtendedLeft","moveByWord"),
+	("Control+ExtendedRight","moveByWord"),
+	("Shift+ExtendedRight","changeSelection"),
+	("Shift+ExtendedLeft","changeSelection"),
+	("Shift+ExtendedHome","changeSelection"),
+	("Shift+ExtendedEnd","changeSelection"),
+	("Shift+ExtendedUp","changeSelection"),
+	("Shift+ExtendedDown","changeSelection"),
+	("Control+Shift+ExtendedLeft","changeSelection"),
+	("Control+Shift+ExtendedRight","changeSelection"),
+	("ExtendedHome","moveByCharacter"),
+	("ExtendedEnd","moveByCharacter"),
+	("control+extendedHome","moveByLine"),
+	("control+extendedEnd","moveByLine"),
+	("control+shift+extendedHome","changeSelection"),
+	("control+shift+extendedEnd","changeSelection"),
+	("ExtendedDelete","delete"),
+	("Back","backspace"),
+]]