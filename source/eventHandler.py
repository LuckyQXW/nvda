#eventHandler.py
#A part of NonVisual Desktop Access (NVDA)
#This file is covered by the GNU General Public License.
#See the file COPYING for more details.
#Copyright (C) 2007-2017 NV Access Limited, Babbage B.V.

import threading
from typing import Optional

import garbageHandler
import queueHandler
import api
import speech
from speech.commands import _CancellableSpeechCommand
import appModuleHandler
import treeInterceptorHandler
import globalVars
import controlTypes
from logHandler import log
import globalPluginHandler
import config
import winUser
import extensionPoints

#Some dicts to store event counts by name and or obj
_pendingEventCountsByName={}
_pendingEventCountsByObj={}
_pendingEventCountsByNameAndObj={}
# Needed to ensure updates are atomic, as these might be updated from multiple threads simultaneously.
_pendingEventCountsLock=threading.RLock()

#: the last object queued for a gainFocus event. Useful for code running outside NVDA's core queue 
lastQueuedFocusObject=None

def queueEvent(eventName,obj,**kwargs):
	"""Queues an NVDA event to be executed.
	@param eventName: the name of the event type (e.g. 'gainFocus', 'nameChange')
	@type eventName: string
	"""
	_trackFocusObject(eventName, obj)
	with _pendingEventCountsLock:
		_pendingEventCountsByName[eventName]=_pendingEventCountsByName.get(eventName,0)+1
		_pendingEventCountsByObj[obj]=_pendingEventCountsByObj.get(obj,0)+1
		_pendingEventCountsByNameAndObj[(eventName,obj)]=_pendingEventCountsByNameAndObj.get((eventName,obj),0)+1
	queueHandler.queueFunction(queueHandler.eventQueue,_queueEventCallback,eventName,obj,kwargs)


def _queueEventCallback(eventName,obj,kwargs):
	with _pendingEventCountsLock:
		curCount=_pendingEventCountsByName.get(eventName,0)
		if curCount>1:
			_pendingEventCountsByName[eventName]=(curCount-1)
		elif curCount==1:
			del _pendingEventCountsByName[eventName]
		curCount=_pendingEventCountsByObj.get(obj,0)
		if curCount>1:
			_pendingEventCountsByObj[obj]=(curCount-1)
		elif curCount==1:
			del _pendingEventCountsByObj[obj]
		curCount=_pendingEventCountsByNameAndObj.get((eventName,obj),0)
		if curCount>1:
			_pendingEventCountsByNameAndObj[(eventName,obj)]=(curCount-1)
		elif curCount==1:
			del _pendingEventCountsByNameAndObj[(eventName,obj)]
	executeEvent(eventName,obj,**kwargs)

def isPendingEvents(eventName=None,obj=None):
	"""Are there currently any events queued?
	@param eventName: an optional name of an event type. If given then only if there are events of this type queued will it return True.
	@type eventName: string
	@param obj: the NVDAObject the event is for
	@type obj: L{NVDAObjects.NVDAObject}
	@returns: True if there are events queued, False otherwise.
	@rtype: boolean
	"""
	if not eventName and not obj:
		return bool(len(_pendingEventCountsByName))
	elif not eventName and obj:
		return obj in _pendingEventCountsByObj
	elif eventName and not obj:
		return eventName in _pendingEventCountsByName
	elif eventName and obj:
		return (eventName,obj) in _pendingEventCountsByNameAndObj


class _EventExecuter(garbageHandler.TrackedObject):
	"""Facilitates execution of a chain of event functions.
	L{gen} generates the event functions and positional arguments.
	L{next} calls the next function in the chain.
	"""

	def __init__(self, eventName, obj, kwargs):
		self.kwargs = kwargs
		self._gen = self.gen(eventName, obj)
		try:
			self.next()
		except StopIteration:
			pass
		finally:
			del self._gen

	def next(self):
		func, args = next(self._gen)
		try:
			return func(*args, **self.kwargs)
		except TypeError:
			log.warning("Could not execute function {func} defined in {module} module; kwargs: {kwargs}".format(
				func=func.__name__,
				module=func.__module__ or "unknown",
				kwargs=self.kwargs
			), exc_info=True)
			return extensionPoints.callWithSupportedKwargs(func, *args, **self.kwargs)

	def gen(self, eventName, obj):
		funcName = "event_%s" % eventName

		# Global plugin level.
		for plugin in globalPluginHandler.runningPlugins:
			func = getattr(plugin, funcName, None)
			if func:
				yield func, (obj, self.next)

		# App module level.
		app = obj.appModule
		if app:
			func = getattr(app, funcName, None)
			if func:
				yield func, (obj, self.next)

		# Tree interceptor level.
		treeInterceptor = obj.treeInterceptor
		if treeInterceptor:
			func = getattr(treeInterceptor, funcName, None)
			if func and (getattr(func,'ignoreIsReady',False) or treeInterceptor.isReady):
				yield func, (obj, self.next)

		# NVDAObject level.
		func = getattr(obj, funcName, None)
		if func:
			yield func, ()


WAS_GAIN_FOCUS_OBJ_ATTR_NAME = "wasGainFocusObj"


def _trackFocusObject(eventName, obj) -> None:
	""" Keeps track of lastQueuedFocusObject and sets wasGainFocusObj attr on objects.
	:param eventName: the event type, eg "gainFocus"
	:param obj: the object to track if focused
	"""
	global lastQueuedFocusObject

	if eventName == "gainFocus":
		lastQueuedFocusObject = obj
<<<<<<< HEAD


class FocusLossCancellableSpeechCommand(_CancellableSpeechCommand):
	def __init__(self, obj, reportDevInfo: bool):
		from NVDAObjects import NVDAObject
		if not isinstance(obj, NVDAObject):
			log.warning("Unhandled object type. Expected all objects to be descendant from NVDAObject")
			raise TypeError(f"Unhandled object type: {obj!r}")
		self._obj = obj
		super(FocusLossCancellableSpeechCommand, self).__init__(reportDevInfo=reportDevInfo)

		if self.isLastFocusObj():
			# Objects may be re-used.
			# WAS_GAIN_FOCUS_OBJ_ATTR_NAME state should be cleared at some point?
			# perhaps instead keep a weak ref list of obj that had focus, clear on keypress?

			# Assumption: we only process one focus event at a time, so even if several focus events are queued,
			# all focused objects will still gain this tracking attribute. Otherwise, this may need to be set via
			# api.setFocusObject when globalVars.focusObject is set.
			setattr(obj, WAS_GAIN_FOCUS_OBJ_ATTR_NAME, True)
		elif not hasattr(obj, WAS_GAIN_FOCUS_OBJ_ATTR_NAME):
			setattr(obj, WAS_GAIN_FOCUS_OBJ_ATTR_NAME, False)

	def _checkIfValid(self):
		stillValid = (
			self.isLastFocusObj()
			or not self.previouslyHadFocus()
			or self.isAncestorOfCurrentFocus()
			# Ensure titles for dialogs gaining focus are reported, EG NVDA Find dialog
			or self.isForegroundObject()
		)
		return stillValid

	def _getDevInfo(self):
		return (
			f"isLast: {self.isLastFocusObj()}"
			f", previouslyHad: {self.previouslyHadFocus()}"
			f", isAncestorOfCurrentFocus: {self.isAncestorOfCurrentFocus()}"
			f", is foreground obj {self.isForegroundObject()}"
		)

	def isLastFocusObj(self):
		return self._obj == api.getFocusObject()

	def previouslyHadFocus(self):
		return getattr(self._obj, WAS_GAIN_FOCUS_OBJ_ATTR_NAME, False)

	def isAncestorOfCurrentFocus(self):
		return self._obj in api.getFocusAncestors()

	def isForegroundObject(self):
		foreground = api.getForegroundObject()
		return self._obj is foreground or self._obj == foreground

=======
		setattr(obj, WAS_GAIN_FOCUS_OBJ_ATTR_NAME, True)
		if speech.manager._shouldDoSpeechManagerLogging():
			log.debug(f"Changing last queued focus object: {obj!r}")
	elif not hasattr(obj, WAS_GAIN_FOCUS_OBJ_ATTR_NAME):
		setattr(obj, WAS_GAIN_FOCUS_OBJ_ATTR_NAME, False)
>>>>>>> c61eb42d

def _getFocusLossCancellableSpeechCommand(
		obj,
		reason: controlTypes.OutputReason
) -> Optional[_CancellableSpeechCommand]:
	if reason != controlTypes.REASON_FOCUS or not speech.manager._shouldCancelExpiredFocusEvents():
		return None
	from NVDAObjects import NVDAObject
	if not isinstance(obj, NVDAObject):
		log.warning("Unhandled object type. Expected all objects to be descendant from NVDAObject")
		return None

<<<<<<< HEAD
	shouldReportDevInfo = speech.manager._shouldDoSpeechManagerLogging()
	return FocusLossCancellableSpeechCommand(obj, reportDevInfo=shouldReportDevInfo)
=======
	def previouslyHadFocus():
		return getattr(obj, WAS_GAIN_FOCUS_OBJ_ATTR_NAME, False)

	def isLastFocusObj():
		# Obj may have been created multiple times pointing to the same underlying object.
		return obj is lastQueuedFocusObject or obj == lastQueuedFocusObject

	def isAncestorOfCurrentFocus():
		return obj in api.getFocusAncestors()
>>>>>>> c61eb42d


def executeEvent(eventName, obj, **kwargs):
	"""Executes an NVDA event.
	@param eventName: the name of the event type (e.g. 'gainFocus', 'nameChange')
	@type eventName: string
	@param obj: the object the event is for
	@type obj: L{NVDAObjects.NVDAObject}
	@param kwargs: Additional event parameters as keyword arguments.
	"""
	try:
		isGainFocus = eventName == "gainFocus"
		# Allow NVDAObjects to redirect focus events to another object of their choosing.
		if isGainFocus and obj.focusRedirect:
			obj=obj.focusRedirect
		sleepMode=obj.sleepMode
		if isGainFocus and not doPreGainFocus(obj, sleepMode=sleepMode):
			return
		elif not sleepMode and eventName=="documentLoadComplete" and not doPreDocumentLoadComplete(obj):
			return
		elif not sleepMode:
			_EventExecuter(eventName,obj,kwargs)
	except:
		log.exception("error executing event: %s on %s with extra args of %s"%(eventName,obj,kwargs))

def doPreGainFocus(obj,sleepMode=False):
	oldForeground=api.getForegroundObject()
	oldFocus=api.getFocusObject()
	oldTreeInterceptor=oldFocus.treeInterceptor if oldFocus else None
	api.setFocusObject(obj)

	if speech.manager._shouldCancelExpiredFocusEvents():
		log._speechManagerDebug("executeEvent: Removing cancelled speech commands.")
		# ask speechManager to check if any of it's queued utterances should be cancelled
		# Note: Removing cancelled speech commands should happen after all dependencies for the isValid check
		# have been updated:
		# - obj.WAS_GAIN_FOCUS_OBJ_ATTR_NAME
		# - api.setFocusObject()
		# - api.getFocusAncestors()
		# When these are updated:
		# - obj.WAS_GAIN_FOCUS_OBJ_ATTR_NAME
		#   - Set during creation of the _CancellableSpeechCommand.
		# - api.getFocusAncestors() via api.setFocusObject() called in doPreGainFocus
		speech._manager.removeCancelledSpeechCommands()

	if globalVars.focusDifferenceLevel<=1:
		newForeground=api.getDesktopObject().objectInForeground()
		if not newForeground:
			log.debugWarning("Can not get real foreground, resorting to focus ancestors")
			ancestors=api.getFocusAncestors()
			if len(ancestors)>1:
				newForeground=ancestors[1]
			else:
				newForeground=obj
		api.setForegroundObject(newForeground)
		executeEvent('foreground',newForeground)
	if sleepMode: return True
	#Fire focus entered events for all new ancestors of the focus if this is a gainFocus event
	for parent in globalVars.focusAncestors[globalVars.focusDifferenceLevel:]:
		executeEvent("focusEntered",parent)
	if obj.treeInterceptor is not oldTreeInterceptor:
		if hasattr(oldTreeInterceptor,"event_treeInterceptor_loseFocus"):
			oldTreeInterceptor.event_treeInterceptor_loseFocus()
		if obj.treeInterceptor and obj.treeInterceptor.isReady and hasattr(obj.treeInterceptor,"event_treeInterceptor_gainFocus"):
			obj.treeInterceptor.event_treeInterceptor_gainFocus()
	return True

def doPreDocumentLoadComplete(obj):
	focusObject=api.getFocusObject()
	if (not obj.treeInterceptor or not obj.treeInterceptor.isAlive or obj.treeInterceptor.shouldPrepare) and (obj==focusObject or obj in api.getFocusAncestors()):
		ti=treeInterceptorHandler.update(obj)
		if ti:
			obj.treeInterceptor=ti
			#Focus may be in this new treeInterceptor, so force focus to look up its treeInterceptor
			focusObject.treeInterceptor=treeInterceptorHandler.getTreeInterceptor(focusObject)
	return True

#: set of (eventName, processId, windowClassName) of events to accept.
_acceptEvents = set()
#: Maps process IDs to sets of events so they can be cleaned up when the process exits.
_acceptEventsByProcess = {}

def requestEvents(eventName=None, processId=None, windowClassName=None):
	"""Request that particular events be accepted from a platform API.
	Normally, L{shouldAcceptEvent} rejects certain events, including
	most show events, events indicating changes in background processes, etc.
	This function allows plugins to override this for specific cases;
	e.g. to receive show events from a specific control or
	to receive certain events even when in the background.
	Note that NVDA may block some events at a lower level and doesn't listen for some event types at all.
	In these cases, you will not be able to override this.
	This should generally be called when a plugin is instantiated.
	All arguments must be provided.
	"""
	if not eventName or not processId or not windowClassName:
		raise ValueError("eventName, processId or windowClassName not specified")
	entry = (eventName, processId, windowClassName)
	procEvents = _acceptEventsByProcess.get(processId)
	if not procEvents:
		procEvents = _acceptEventsByProcess[processId] = set()
	procEvents.add(entry)
	_acceptEvents.add(entry)

def handleAppTerminate(appModule):
	global _acceptEvents
	events = _acceptEventsByProcess.pop(appModule.processID, None)
	if not events:
		return
	_acceptEvents -= events

def shouldAcceptEvent(eventName, windowHandle=None):
	"""Check whether an event should be accepted from a platform API.
	Creating NVDAObjects and executing events can be expensive
	and might block the main thread noticeably if the object is slow to respond.
	Therefore, this should be used before NVDAObject creation to filter out any unnecessary events.
	A platform API handler may do its own filtering before this.
	"""
	if not windowHandle:
		# We can't filter without a window handle.
		return True
	wClass = winUser.getClassName(windowHandle)
	key = (eventName,
		winUser.getWindowThreadProcessID(windowHandle)[0],
		wClass)
	if key in _acceptEvents:
		return True
	if eventName == "valueChange" and config.conf["presentation"]["progressBarUpdates"]["reportBackgroundProgressBars"]:
		return True
	if eventName == "hide":
		return False
	if eventName == "show":
		# Only accept 'show' events for specific cases, as otherwise we get flooded.
		return wClass in (
			"Frame Notification Bar", # notification bars
			"tooltips_class32", # tooltips
			"mscandui21.candidate", "mscandui40.candidate", "MSCandUIWindow_Candidate", # IMM candidates
			"TTrayAlert", # 5405: Skype
		)
	if eventName == "alert" and winUser.getClassName(winUser.getAncestor(windowHandle, winUser.GA_PARENT)) == "ToastChildWindowClass":
		# Toast notifications.
		return True
	if eventName in ("menuEnd", "switchEnd", "desktopSwitch"):
		# #5302, #5462: These events can be fired on the desktop window
		# or windows that would otherwise be blocked.
		# Platform API handlers will translate these events to focus events anyway,
		# so we must allow them here.
		return True
	if windowHandle == winUser.getDesktopWindow():
		# #5595: Events for the cursor get mapped to the desktop window.
		return True

	# #6713: Edge (and soon all UWP apps) will no longer have windows as descendants of the foreground window.
	# However, it does look like they are always  equal to or descendants of the "active" window of the input thread. 
	if wClass.startswith('Windows.UI.Core'):
		gi=winUser.getGUIThreadInfo(0)
		if winUser.isDescendantWindow(gi.hwndActive,windowHandle):
			return True

	fg = winUser.getForegroundWindow()
	fgClassName=winUser.getClassName(fg)
	if wClass == "NetUIHWND" and fgClassName in ("Net UI Tool Window Layered","Net UI Tool Window"):
		# #5504: In Office >= 2013 with the ribbon showing only tabs,
		# when a tab is expanded, the window we get from the focus object is incorrect.
		# This window isn't beneath the foreground window,
		# so our foreground application checks fail.
		# Just compare the root owners.
		if winUser.getAncestor(windowHandle, winUser.GA_ROOTOWNER) == winUser.getAncestor(fg, winUser.GA_ROOTOWNER):
			return True
	if (winUser.isDescendantWindow(fg, windowHandle)
			# #3899, #3905: Covers cases such as the Firefox Page Bookmarked window and OpenOffice/LibreOffice context menus.
			or winUser.isDescendantWindow(fg, winUser.getAncestor(windowHandle, winUser.GA_ROOTOWNER))):
		# This is for the foreground application.
		return True
	if (winUser.user32.GetWindowLongW(windowHandle, winUser.GWL_EXSTYLE) & winUser.WS_EX_TOPMOST
			or winUser.user32.GetWindowLongW(winUser.getAncestor(windowHandle, winUser.GA_ROOT), winUser.GWL_EXSTYLE) & winUser.WS_EX_TOPMOST):
		# This window or its root is a topmost window.
		# This includes menus, combo box pop-ups and the task switching list.
		return True
	return False
<|MERGE_RESOLUTION|>--- conflicted
+++ resolved
@@ -1,421 +1,403 @@
-#eventHandler.py
-#A part of NonVisual Desktop Access (NVDA)
-#This file is covered by the GNU General Public License.
-#See the file COPYING for more details.
-#Copyright (C) 2007-2017 NV Access Limited, Babbage B.V.
-
-import threading
-from typing import Optional
-
-import garbageHandler
-import queueHandler
-import api
-import speech
-from speech.commands import _CancellableSpeechCommand
-import appModuleHandler
-import treeInterceptorHandler
-import globalVars
-import controlTypes
-from logHandler import log
-import globalPluginHandler
-import config
-import winUser
-import extensionPoints
-
-#Some dicts to store event counts by name and or obj
-_pendingEventCountsByName={}
-_pendingEventCountsByObj={}
-_pendingEventCountsByNameAndObj={}
-# Needed to ensure updates are atomic, as these might be updated from multiple threads simultaneously.
-_pendingEventCountsLock=threading.RLock()
-
-#: the last object queued for a gainFocus event. Useful for code running outside NVDA's core queue 
-lastQueuedFocusObject=None
-
-def queueEvent(eventName,obj,**kwargs):
-	"""Queues an NVDA event to be executed.
-	@param eventName: the name of the event type (e.g. 'gainFocus', 'nameChange')
-	@type eventName: string
-	"""
-	_trackFocusObject(eventName, obj)
-	with _pendingEventCountsLock:
-		_pendingEventCountsByName[eventName]=_pendingEventCountsByName.get(eventName,0)+1
-		_pendingEventCountsByObj[obj]=_pendingEventCountsByObj.get(obj,0)+1
-		_pendingEventCountsByNameAndObj[(eventName,obj)]=_pendingEventCountsByNameAndObj.get((eventName,obj),0)+1
-	queueHandler.queueFunction(queueHandler.eventQueue,_queueEventCallback,eventName,obj,kwargs)
-
-
-def _queueEventCallback(eventName,obj,kwargs):
-	with _pendingEventCountsLock:
-		curCount=_pendingEventCountsByName.get(eventName,0)
-		if curCount>1:
-			_pendingEventCountsByName[eventName]=(curCount-1)
-		elif curCount==1:
-			del _pendingEventCountsByName[eventName]
-		curCount=_pendingEventCountsByObj.get(obj,0)
-		if curCount>1:
-			_pendingEventCountsByObj[obj]=(curCount-1)
-		elif curCount==1:
-			del _pendingEventCountsByObj[obj]
-		curCount=_pendingEventCountsByNameAndObj.get((eventName,obj),0)
-		if curCount>1:
-			_pendingEventCountsByNameAndObj[(eventName,obj)]=(curCount-1)
-		elif curCount==1:
-			del _pendingEventCountsByNameAndObj[(eventName,obj)]
-	executeEvent(eventName,obj,**kwargs)
-
-def isPendingEvents(eventName=None,obj=None):
-	"""Are there currently any events queued?
-	@param eventName: an optional name of an event type. If given then only if there are events of this type queued will it return True.
-	@type eventName: string
-	@param obj: the NVDAObject the event is for
-	@type obj: L{NVDAObjects.NVDAObject}
-	@returns: True if there are events queued, False otherwise.
-	@rtype: boolean
-	"""
-	if not eventName and not obj:
-		return bool(len(_pendingEventCountsByName))
-	elif not eventName and obj:
-		return obj in _pendingEventCountsByObj
-	elif eventName and not obj:
-		return eventName in _pendingEventCountsByName
-	elif eventName and obj:
-		return (eventName,obj) in _pendingEventCountsByNameAndObj
-
-
-class _EventExecuter(garbageHandler.TrackedObject):
-	"""Facilitates execution of a chain of event functions.
-	L{gen} generates the event functions and positional arguments.
-	L{next} calls the next function in the chain.
-	"""
-
-	def __init__(self, eventName, obj, kwargs):
-		self.kwargs = kwargs
-		self._gen = self.gen(eventName, obj)
-		try:
-			self.next()
-		except StopIteration:
-			pass
-		finally:
-			del self._gen
-
-	def next(self):
-		func, args = next(self._gen)
-		try:
-			return func(*args, **self.kwargs)
-		except TypeError:
-			log.warning("Could not execute function {func} defined in {module} module; kwargs: {kwargs}".format(
-				func=func.__name__,
-				module=func.__module__ or "unknown",
-				kwargs=self.kwargs
-			), exc_info=True)
-			return extensionPoints.callWithSupportedKwargs(func, *args, **self.kwargs)
-
-	def gen(self, eventName, obj):
-		funcName = "event_%s" % eventName
-
-		# Global plugin level.
-		for plugin in globalPluginHandler.runningPlugins:
-			func = getattr(plugin, funcName, None)
-			if func:
-				yield func, (obj, self.next)
-
-		# App module level.
-		app = obj.appModule
-		if app:
-			func = getattr(app, funcName, None)
-			if func:
-				yield func, (obj, self.next)
-
-		# Tree interceptor level.
-		treeInterceptor = obj.treeInterceptor
-		if treeInterceptor:
-			func = getattr(treeInterceptor, funcName, None)
-			if func and (getattr(func,'ignoreIsReady',False) or treeInterceptor.isReady):
-				yield func, (obj, self.next)
-
-		# NVDAObject level.
-		func = getattr(obj, funcName, None)
-		if func:
-			yield func, ()
-
-
-WAS_GAIN_FOCUS_OBJ_ATTR_NAME = "wasGainFocusObj"
-
-
-def _trackFocusObject(eventName, obj) -> None:
-	""" Keeps track of lastQueuedFocusObject and sets wasGainFocusObj attr on objects.
-	:param eventName: the event type, eg "gainFocus"
-	:param obj: the object to track if focused
-	"""
-	global lastQueuedFocusObject
-
-	if eventName == "gainFocus":
-		lastQueuedFocusObject = obj
-<<<<<<< HEAD
-
-
-class FocusLossCancellableSpeechCommand(_CancellableSpeechCommand):
-	def __init__(self, obj, reportDevInfo: bool):
-		from NVDAObjects import NVDAObject
-		if not isinstance(obj, NVDAObject):
-			log.warning("Unhandled object type. Expected all objects to be descendant from NVDAObject")
-			raise TypeError(f"Unhandled object type: {obj!r}")
-		self._obj = obj
-		super(FocusLossCancellableSpeechCommand, self).__init__(reportDevInfo=reportDevInfo)
-
-		if self.isLastFocusObj():
-			# Objects may be re-used.
-			# WAS_GAIN_FOCUS_OBJ_ATTR_NAME state should be cleared at some point?
-			# perhaps instead keep a weak ref list of obj that had focus, clear on keypress?
-
-			# Assumption: we only process one focus event at a time, so even if several focus events are queued,
-			# all focused objects will still gain this tracking attribute. Otherwise, this may need to be set via
-			# api.setFocusObject when globalVars.focusObject is set.
-			setattr(obj, WAS_GAIN_FOCUS_OBJ_ATTR_NAME, True)
-		elif not hasattr(obj, WAS_GAIN_FOCUS_OBJ_ATTR_NAME):
-			setattr(obj, WAS_GAIN_FOCUS_OBJ_ATTR_NAME, False)
-
-	def _checkIfValid(self):
-		stillValid = (
-			self.isLastFocusObj()
-			or not self.previouslyHadFocus()
-			or self.isAncestorOfCurrentFocus()
-			# Ensure titles for dialogs gaining focus are reported, EG NVDA Find dialog
-			or self.isForegroundObject()
-		)
-		return stillValid
-
-	def _getDevInfo(self):
-		return (
-			f"isLast: {self.isLastFocusObj()}"
-			f", previouslyHad: {self.previouslyHadFocus()}"
-			f", isAncestorOfCurrentFocus: {self.isAncestorOfCurrentFocus()}"
-			f", is foreground obj {self.isForegroundObject()}"
-		)
-
-	def isLastFocusObj(self):
-		return self._obj == api.getFocusObject()
-
-	def previouslyHadFocus(self):
-		return getattr(self._obj, WAS_GAIN_FOCUS_OBJ_ATTR_NAME, False)
-
-	def isAncestorOfCurrentFocus(self):
-		return self._obj in api.getFocusAncestors()
-
-	def isForegroundObject(self):
-		foreground = api.getForegroundObject()
-		return self._obj is foreground or self._obj == foreground
-
-=======
-		setattr(obj, WAS_GAIN_FOCUS_OBJ_ATTR_NAME, True)
-		if speech.manager._shouldDoSpeechManagerLogging():
-			log.debug(f"Changing last queued focus object: {obj!r}")
-	elif not hasattr(obj, WAS_GAIN_FOCUS_OBJ_ATTR_NAME):
-		setattr(obj, WAS_GAIN_FOCUS_OBJ_ATTR_NAME, False)
->>>>>>> c61eb42d
-
-def _getFocusLossCancellableSpeechCommand(
-		obj,
-		reason: controlTypes.OutputReason
-) -> Optional[_CancellableSpeechCommand]:
-	if reason != controlTypes.REASON_FOCUS or not speech.manager._shouldCancelExpiredFocusEvents():
-		return None
-	from NVDAObjects import NVDAObject
-	if not isinstance(obj, NVDAObject):
-		log.warning("Unhandled object type. Expected all objects to be descendant from NVDAObject")
-		return None
-
-<<<<<<< HEAD
-	shouldReportDevInfo = speech.manager._shouldDoSpeechManagerLogging()
-	return FocusLossCancellableSpeechCommand(obj, reportDevInfo=shouldReportDevInfo)
-=======
-	def previouslyHadFocus():
-		return getattr(obj, WAS_GAIN_FOCUS_OBJ_ATTR_NAME, False)
-
-	def isLastFocusObj():
-		# Obj may have been created multiple times pointing to the same underlying object.
-		return obj is lastQueuedFocusObject or obj == lastQueuedFocusObject
-
-	def isAncestorOfCurrentFocus():
-		return obj in api.getFocusAncestors()
->>>>>>> c61eb42d
-
-
-def executeEvent(eventName, obj, **kwargs):
-	"""Executes an NVDA event.
-	@param eventName: the name of the event type (e.g. 'gainFocus', 'nameChange')
-	@type eventName: string
-	@param obj: the object the event is for
-	@type obj: L{NVDAObjects.NVDAObject}
-	@param kwargs: Additional event parameters as keyword arguments.
-	"""
-	try:
-		isGainFocus = eventName == "gainFocus"
-		# Allow NVDAObjects to redirect focus events to another object of their choosing.
-		if isGainFocus and obj.focusRedirect:
-			obj=obj.focusRedirect
-		sleepMode=obj.sleepMode
-		if isGainFocus and not doPreGainFocus(obj, sleepMode=sleepMode):
-			return
-		elif not sleepMode and eventName=="documentLoadComplete" and not doPreDocumentLoadComplete(obj):
-			return
-		elif not sleepMode:
-			_EventExecuter(eventName,obj,kwargs)
-	except:
-		log.exception("error executing event: %s on %s with extra args of %s"%(eventName,obj,kwargs))
-
-def doPreGainFocus(obj,sleepMode=False):
-	oldForeground=api.getForegroundObject()
-	oldFocus=api.getFocusObject()
-	oldTreeInterceptor=oldFocus.treeInterceptor if oldFocus else None
-	api.setFocusObject(obj)
-
-	if speech.manager._shouldCancelExpiredFocusEvents():
-		log._speechManagerDebug("executeEvent: Removing cancelled speech commands.")
-		# ask speechManager to check if any of it's queued utterances should be cancelled
-		# Note: Removing cancelled speech commands should happen after all dependencies for the isValid check
-		# have been updated:
-		# - obj.WAS_GAIN_FOCUS_OBJ_ATTR_NAME
-		# - api.setFocusObject()
-		# - api.getFocusAncestors()
-		# When these are updated:
-		# - obj.WAS_GAIN_FOCUS_OBJ_ATTR_NAME
-		#   - Set during creation of the _CancellableSpeechCommand.
-		# - api.getFocusAncestors() via api.setFocusObject() called in doPreGainFocus
-		speech._manager.removeCancelledSpeechCommands()
-
-	if globalVars.focusDifferenceLevel<=1:
-		newForeground=api.getDesktopObject().objectInForeground()
-		if not newForeground:
-			log.debugWarning("Can not get real foreground, resorting to focus ancestors")
-			ancestors=api.getFocusAncestors()
-			if len(ancestors)>1:
-				newForeground=ancestors[1]
-			else:
-				newForeground=obj
-		api.setForegroundObject(newForeground)
-		executeEvent('foreground',newForeground)
-	if sleepMode: return True
-	#Fire focus entered events for all new ancestors of the focus if this is a gainFocus event
-	for parent in globalVars.focusAncestors[globalVars.focusDifferenceLevel:]:
-		executeEvent("focusEntered",parent)
-	if obj.treeInterceptor is not oldTreeInterceptor:
-		if hasattr(oldTreeInterceptor,"event_treeInterceptor_loseFocus"):
-			oldTreeInterceptor.event_treeInterceptor_loseFocus()
-		if obj.treeInterceptor and obj.treeInterceptor.isReady and hasattr(obj.treeInterceptor,"event_treeInterceptor_gainFocus"):
-			obj.treeInterceptor.event_treeInterceptor_gainFocus()
-	return True
-
-def doPreDocumentLoadComplete(obj):
-	focusObject=api.getFocusObject()
-	if (not obj.treeInterceptor or not obj.treeInterceptor.isAlive or obj.treeInterceptor.shouldPrepare) and (obj==focusObject or obj in api.getFocusAncestors()):
-		ti=treeInterceptorHandler.update(obj)
-		if ti:
-			obj.treeInterceptor=ti
-			#Focus may be in this new treeInterceptor, so force focus to look up its treeInterceptor
-			focusObject.treeInterceptor=treeInterceptorHandler.getTreeInterceptor(focusObject)
-	return True
-
-#: set of (eventName, processId, windowClassName) of events to accept.
-_acceptEvents = set()
-#: Maps process IDs to sets of events so they can be cleaned up when the process exits.
-_acceptEventsByProcess = {}
-
-def requestEvents(eventName=None, processId=None, windowClassName=None):
-	"""Request that particular events be accepted from a platform API.
-	Normally, L{shouldAcceptEvent} rejects certain events, including
-	most show events, events indicating changes in background processes, etc.
-	This function allows plugins to override this for specific cases;
-	e.g. to receive show events from a specific control or
-	to receive certain events even when in the background.
-	Note that NVDA may block some events at a lower level and doesn't listen for some event types at all.
-	In these cases, you will not be able to override this.
-	This should generally be called when a plugin is instantiated.
-	All arguments must be provided.
-	"""
-	if not eventName or not processId or not windowClassName:
-		raise ValueError("eventName, processId or windowClassName not specified")
-	entry = (eventName, processId, windowClassName)
-	procEvents = _acceptEventsByProcess.get(processId)
-	if not procEvents:
-		procEvents = _acceptEventsByProcess[processId] = set()
-	procEvents.add(entry)
-	_acceptEvents.add(entry)
-
-def handleAppTerminate(appModule):
-	global _acceptEvents
-	events = _acceptEventsByProcess.pop(appModule.processID, None)
-	if not events:
-		return
-	_acceptEvents -= events
-
-def shouldAcceptEvent(eventName, windowHandle=None):
-	"""Check whether an event should be accepted from a platform API.
-	Creating NVDAObjects and executing events can be expensive
-	and might block the main thread noticeably if the object is slow to respond.
-	Therefore, this should be used before NVDAObject creation to filter out any unnecessary events.
-	A platform API handler may do its own filtering before this.
-	"""
-	if not windowHandle:
-		# We can't filter without a window handle.
-		return True
-	wClass = winUser.getClassName(windowHandle)
-	key = (eventName,
-		winUser.getWindowThreadProcessID(windowHandle)[0],
-		wClass)
-	if key in _acceptEvents:
-		return True
-	if eventName == "valueChange" and config.conf["presentation"]["progressBarUpdates"]["reportBackgroundProgressBars"]:
-		return True
-	if eventName == "hide":
-		return False
-	if eventName == "show":
-		# Only accept 'show' events for specific cases, as otherwise we get flooded.
-		return wClass in (
-			"Frame Notification Bar", # notification bars
-			"tooltips_class32", # tooltips
-			"mscandui21.candidate", "mscandui40.candidate", "MSCandUIWindow_Candidate", # IMM candidates
-			"TTrayAlert", # 5405: Skype
-		)
-	if eventName == "alert" and winUser.getClassName(winUser.getAncestor(windowHandle, winUser.GA_PARENT)) == "ToastChildWindowClass":
-		# Toast notifications.
-		return True
-	if eventName in ("menuEnd", "switchEnd", "desktopSwitch"):
-		# #5302, #5462: These events can be fired on the desktop window
-		# or windows that would otherwise be blocked.
-		# Platform API handlers will translate these events to focus events anyway,
-		# so we must allow them here.
-		return True
-	if windowHandle == winUser.getDesktopWindow():
-		# #5595: Events for the cursor get mapped to the desktop window.
-		return True
-
-	# #6713: Edge (and soon all UWP apps) will no longer have windows as descendants of the foreground window.
-	# However, it does look like they are always  equal to or descendants of the "active" window of the input thread. 
-	if wClass.startswith('Windows.UI.Core'):
-		gi=winUser.getGUIThreadInfo(0)
-		if winUser.isDescendantWindow(gi.hwndActive,windowHandle):
-			return True
-
-	fg = winUser.getForegroundWindow()
-	fgClassName=winUser.getClassName(fg)
-	if wClass == "NetUIHWND" and fgClassName in ("Net UI Tool Window Layered","Net UI Tool Window"):
-		# #5504: In Office >= 2013 with the ribbon showing only tabs,
-		# when a tab is expanded, the window we get from the focus object is incorrect.
-		# This window isn't beneath the foreground window,
-		# so our foreground application checks fail.
-		# Just compare the root owners.
-		if winUser.getAncestor(windowHandle, winUser.GA_ROOTOWNER) == winUser.getAncestor(fg, winUser.GA_ROOTOWNER):
-			return True
-	if (winUser.isDescendantWindow(fg, windowHandle)
-			# #3899, #3905: Covers cases such as the Firefox Page Bookmarked window and OpenOffice/LibreOffice context menus.
-			or winUser.isDescendantWindow(fg, winUser.getAncestor(windowHandle, winUser.GA_ROOTOWNER))):
-		# This is for the foreground application.
-		return True
-	if (winUser.user32.GetWindowLongW(windowHandle, winUser.GWL_EXSTYLE) & winUser.WS_EX_TOPMOST
-			or winUser.user32.GetWindowLongW(winUser.getAncestor(windowHandle, winUser.GA_ROOT), winUser.GWL_EXSTYLE) & winUser.WS_EX_TOPMOST):
-		# This window or its root is a topmost window.
-		# This includes menus, combo box pop-ups and the task switching list.
-		return True
-	return False
+#eventHandler.py
+#A part of NonVisual Desktop Access (NVDA)
+#This file is covered by the GNU General Public License.
+#See the file COPYING for more details.
+#Copyright (C) 2007-2017 NV Access Limited, Babbage B.V.
+
+import threading
+from typing import Optional
+
+import garbageHandler
+import queueHandler
+import api
+import speech
+from speech.commands import _CancellableSpeechCommand
+import appModuleHandler
+import treeInterceptorHandler
+import globalVars
+import controlTypes
+from logHandler import log
+import globalPluginHandler
+import config
+import winUser
+import extensionPoints
+
+#Some dicts to store event counts by name and or obj
+_pendingEventCountsByName={}
+_pendingEventCountsByObj={}
+_pendingEventCountsByNameAndObj={}
+# Needed to ensure updates are atomic, as these might be updated from multiple threads simultaneously.
+_pendingEventCountsLock=threading.RLock()
+
+#: the last object queued for a gainFocus event. Useful for code running outside NVDA's core queue 
+lastQueuedFocusObject=None
+
+def queueEvent(eventName,obj,**kwargs):
+	"""Queues an NVDA event to be executed.
+	@param eventName: the name of the event type (e.g. 'gainFocus', 'nameChange')
+	@type eventName: string
+	"""
+	_trackFocusObject(eventName, obj)
+	with _pendingEventCountsLock:
+		_pendingEventCountsByName[eventName]=_pendingEventCountsByName.get(eventName,0)+1
+		_pendingEventCountsByObj[obj]=_pendingEventCountsByObj.get(obj,0)+1
+		_pendingEventCountsByNameAndObj[(eventName,obj)]=_pendingEventCountsByNameAndObj.get((eventName,obj),0)+1
+	queueHandler.queueFunction(queueHandler.eventQueue,_queueEventCallback,eventName,obj,kwargs)
+
+
+def _queueEventCallback(eventName,obj,kwargs):
+	with _pendingEventCountsLock:
+		curCount=_pendingEventCountsByName.get(eventName,0)
+		if curCount>1:
+			_pendingEventCountsByName[eventName]=(curCount-1)
+		elif curCount==1:
+			del _pendingEventCountsByName[eventName]
+		curCount=_pendingEventCountsByObj.get(obj,0)
+		if curCount>1:
+			_pendingEventCountsByObj[obj]=(curCount-1)
+		elif curCount==1:
+			del _pendingEventCountsByObj[obj]
+		curCount=_pendingEventCountsByNameAndObj.get((eventName,obj),0)
+		if curCount>1:
+			_pendingEventCountsByNameAndObj[(eventName,obj)]=(curCount-1)
+		elif curCount==1:
+			del _pendingEventCountsByNameAndObj[(eventName,obj)]
+	executeEvent(eventName,obj,**kwargs)
+
+def isPendingEvents(eventName=None,obj=None):
+	"""Are there currently any events queued?
+	@param eventName: an optional name of an event type. If given then only if there are events of this type queued will it return True.
+	@type eventName: string
+	@param obj: the NVDAObject the event is for
+	@type obj: L{NVDAObjects.NVDAObject}
+	@returns: True if there are events queued, False otherwise.
+	@rtype: boolean
+	"""
+	if not eventName and not obj:
+		return bool(len(_pendingEventCountsByName))
+	elif not eventName and obj:
+		return obj in _pendingEventCountsByObj
+	elif eventName and not obj:
+		return eventName in _pendingEventCountsByName
+	elif eventName and obj:
+		return (eventName,obj) in _pendingEventCountsByNameAndObj
+
+
+class _EventExecuter(garbageHandler.TrackedObject):
+	"""Facilitates execution of a chain of event functions.
+	L{gen} generates the event functions and positional arguments.
+	L{next} calls the next function in the chain.
+	"""
+
+	def __init__(self, eventName, obj, kwargs):
+		self.kwargs = kwargs
+		self._gen = self.gen(eventName, obj)
+		try:
+			self.next()
+		except StopIteration:
+			pass
+		finally:
+			del self._gen
+
+	def next(self):
+		func, args = next(self._gen)
+		try:
+			return func(*args, **self.kwargs)
+		except TypeError:
+			log.warning("Could not execute function {func} defined in {module} module; kwargs: {kwargs}".format(
+				func=func.__name__,
+				module=func.__module__ or "unknown",
+				kwargs=self.kwargs
+			), exc_info=True)
+			return extensionPoints.callWithSupportedKwargs(func, *args, **self.kwargs)
+
+	def gen(self, eventName, obj):
+		funcName = "event_%s" % eventName
+
+		# Global plugin level.
+		for plugin in globalPluginHandler.runningPlugins:
+			func = getattr(plugin, funcName, None)
+			if func:
+				yield func, (obj, self.next)
+
+		# App module level.
+		app = obj.appModule
+		if app:
+			func = getattr(app, funcName, None)
+			if func:
+				yield func, (obj, self.next)
+
+		# Tree interceptor level.
+		treeInterceptor = obj.treeInterceptor
+		if treeInterceptor:
+			func = getattr(treeInterceptor, funcName, None)
+			if func and (getattr(func,'ignoreIsReady',False) or treeInterceptor.isReady):
+				yield func, (obj, self.next)
+
+		# NVDAObject level.
+		func = getattr(obj, funcName, None)
+		if func:
+			yield func, ()
+
+
+WAS_GAIN_FOCUS_OBJ_ATTR_NAME = "wasGainFocusObj"
+
+
+def _trackFocusObject(eventName, obj) -> None:
+	""" Keeps track of lastQueuedFocusObject and sets wasGainFocusObj attr on objects.
+	:param eventName: the event type, eg "gainFocus"
+	:param obj: the object to track if focused
+	"""
+	global lastQueuedFocusObject
+
+	if eventName == "gainFocus":
+		lastQueuedFocusObject = obj
+
+
+class FocusLossCancellableSpeechCommand(_CancellableSpeechCommand):
+	def __init__(self, obj, reportDevInfo: bool):
+		from NVDAObjects import NVDAObject
+		if not isinstance(obj, NVDAObject):
+			log.warning("Unhandled object type. Expected all objects to be descendant from NVDAObject")
+			raise TypeError(f"Unhandled object type: {obj!r}")
+		self._obj = obj
+		super(FocusLossCancellableSpeechCommand, self).__init__(reportDevInfo=reportDevInfo)
+
+		if self.isLastFocusObj():
+			# Objects may be re-used.
+			# WAS_GAIN_FOCUS_OBJ_ATTR_NAME state should be cleared at some point?
+			# perhaps instead keep a weak ref list of obj that had focus, clear on keypress?
+
+			# Assumption: we only process one focus event at a time, so even if several focus events are queued,
+			# all focused objects will still gain this tracking attribute. Otherwise, this may need to be set via
+			# api.setFocusObject when globalVars.focusObject is set.
+			setattr(obj, WAS_GAIN_FOCUS_OBJ_ATTR_NAME, True)
+		elif not hasattr(obj, WAS_GAIN_FOCUS_OBJ_ATTR_NAME):
+			setattr(obj, WAS_GAIN_FOCUS_OBJ_ATTR_NAME, False)
+
+	def _checkIfValid(self):
+		stillValid = (
+			self.isLastFocusObj()
+			or not self.previouslyHadFocus()
+			or self.isAncestorOfCurrentFocus()
+			# Ensure titles for dialogs gaining focus are reported, EG NVDA Find dialog
+			or self.isForegroundObject()
+		)
+		return stillValid
+
+	def _getDevInfo(self):
+		return (
+			f"isLast: {self.isLastFocusObj()}"
+			f", previouslyHad: {self.previouslyHadFocus()}"
+			f", isAncestorOfCurrentFocus: {self.isAncestorOfCurrentFocus()}"
+			f", is foreground obj {self.isForegroundObject()}"
+		)
+
+	def isLastFocusObj(self):
+		# Use '==' rather than 'is' because obj may have been created multiple times
+		# pointing to the same underlying object.
+		return self._obj == api.getFocusObject()
+
+	def previouslyHadFocus(self):
+		return getattr(self._obj, WAS_GAIN_FOCUS_OBJ_ATTR_NAME, False)
+
+	def isAncestorOfCurrentFocus(self):
+		return self._obj in api.getFocusAncestors()
+
+	def isForegroundObject(self):
+		foreground = api.getForegroundObject()
+		return self._obj is foreground or self._obj == foreground
+
+
+def _getFocusLossCancellableSpeechCommand(
+		obj,
+		reason: controlTypes.OutputReason
+) -> Optional[_CancellableSpeechCommand]:
+	if reason != controlTypes.REASON_FOCUS or not speech.manager._shouldCancelExpiredFocusEvents():
+		return None
+	from NVDAObjects import NVDAObject
+	if not isinstance(obj, NVDAObject):
+		log.warning("Unhandled object type. Expected all objects to be descendant from NVDAObject")
+		return None
+
+	shouldReportDevInfo = speech.manager._shouldDoSpeechManagerLogging()
+	return FocusLossCancellableSpeechCommand(obj, reportDevInfo=shouldReportDevInfo)
+
+
+def executeEvent(eventName, obj, **kwargs):
+	"""Executes an NVDA event.
+	@param eventName: the name of the event type (e.g. 'gainFocus', 'nameChange')
+	@type eventName: string
+	@param obj: the object the event is for
+	@type obj: L{NVDAObjects.NVDAObject}
+	@param kwargs: Additional event parameters as keyword arguments.
+	"""
+	try:
+		isGainFocus = eventName == "gainFocus"
+		# Allow NVDAObjects to redirect focus events to another object of their choosing.
+		if isGainFocus and obj.focusRedirect:
+			obj=obj.focusRedirect
+		sleepMode=obj.sleepMode
+		if isGainFocus and not doPreGainFocus(obj, sleepMode=sleepMode):
+			return
+		elif not sleepMode and eventName=="documentLoadComplete" and not doPreDocumentLoadComplete(obj):
+			return
+		elif not sleepMode:
+			_EventExecuter(eventName,obj,kwargs)
+	except:
+		log.exception("error executing event: %s on %s with extra args of %s"%(eventName,obj,kwargs))
+
+def doPreGainFocus(obj,sleepMode=False):
+	oldForeground=api.getForegroundObject()
+	oldFocus=api.getFocusObject()
+	oldTreeInterceptor=oldFocus.treeInterceptor if oldFocus else None
+	api.setFocusObject(obj)
+
+	if speech.manager._shouldCancelExpiredFocusEvents():
+		log._speechManagerDebug("executeEvent: Removing cancelled speech commands.")
+		# ask speechManager to check if any of it's queued utterances should be cancelled
+		# Note: Removing cancelled speech commands should happen after all dependencies for the isValid check
+		# have been updated:
+		# - obj.WAS_GAIN_FOCUS_OBJ_ATTR_NAME
+		# - api.setFocusObject()
+		# - api.getFocusAncestors()
+		# When these are updated:
+		# - obj.WAS_GAIN_FOCUS_OBJ_ATTR_NAME
+		#   - Set during creation of the _CancellableSpeechCommand.
+		# - api.getFocusAncestors() via api.setFocusObject() called in doPreGainFocus
+		speech._manager.removeCancelledSpeechCommands()
+
+	if globalVars.focusDifferenceLevel<=1:
+		newForeground=api.getDesktopObject().objectInForeground()
+		if not newForeground:
+			log.debugWarning("Can not get real foreground, resorting to focus ancestors")
+			ancestors=api.getFocusAncestors()
+			if len(ancestors)>1:
+				newForeground=ancestors[1]
+			else:
+				newForeground=obj
+		api.setForegroundObject(newForeground)
+		executeEvent('foreground',newForeground)
+	if sleepMode: return True
+	#Fire focus entered events for all new ancestors of the focus if this is a gainFocus event
+	for parent in globalVars.focusAncestors[globalVars.focusDifferenceLevel:]:
+		executeEvent("focusEntered",parent)
+	if obj.treeInterceptor is not oldTreeInterceptor:
+		if hasattr(oldTreeInterceptor,"event_treeInterceptor_loseFocus"):
+			oldTreeInterceptor.event_treeInterceptor_loseFocus()
+		if obj.treeInterceptor and obj.treeInterceptor.isReady and hasattr(obj.treeInterceptor,"event_treeInterceptor_gainFocus"):
+			obj.treeInterceptor.event_treeInterceptor_gainFocus()
+	return True
+
+def doPreDocumentLoadComplete(obj):
+	focusObject=api.getFocusObject()
+	if (not obj.treeInterceptor or not obj.treeInterceptor.isAlive or obj.treeInterceptor.shouldPrepare) and (obj==focusObject or obj in api.getFocusAncestors()):
+		ti=treeInterceptorHandler.update(obj)
+		if ti:
+			obj.treeInterceptor=ti
+			#Focus may be in this new treeInterceptor, so force focus to look up its treeInterceptor
+			focusObject.treeInterceptor=treeInterceptorHandler.getTreeInterceptor(focusObject)
+	return True
+
+#: set of (eventName, processId, windowClassName) of events to accept.
+_acceptEvents = set()
+#: Maps process IDs to sets of events so they can be cleaned up when the process exits.
+_acceptEventsByProcess = {}
+
+def requestEvents(eventName=None, processId=None, windowClassName=None):
+	"""Request that particular events be accepted from a platform API.
+	Normally, L{shouldAcceptEvent} rejects certain events, including
+	most show events, events indicating changes in background processes, etc.
+	This function allows plugins to override this for specific cases;
+	e.g. to receive show events from a specific control or
+	to receive certain events even when in the background.
+	Note that NVDA may block some events at a lower level and doesn't listen for some event types at all.
+	In these cases, you will not be able to override this.
+	This should generally be called when a plugin is instantiated.
+	All arguments must be provided.
+	"""
+	if not eventName or not processId or not windowClassName:
+		raise ValueError("eventName, processId or windowClassName not specified")
+	entry = (eventName, processId, windowClassName)
+	procEvents = _acceptEventsByProcess.get(processId)
+	if not procEvents:
+		procEvents = _acceptEventsByProcess[processId] = set()
+	procEvents.add(entry)
+	_acceptEvents.add(entry)
+
+def handleAppTerminate(appModule):
+	global _acceptEvents
+	events = _acceptEventsByProcess.pop(appModule.processID, None)
+	if not events:
+		return
+	_acceptEvents -= events
+
+def shouldAcceptEvent(eventName, windowHandle=None):
+	"""Check whether an event should be accepted from a platform API.
+	Creating NVDAObjects and executing events can be expensive
+	and might block the main thread noticeably if the object is slow to respond.
+	Therefore, this should be used before NVDAObject creation to filter out any unnecessary events.
+	A platform API handler may do its own filtering before this.
+	"""
+	if not windowHandle:
+		# We can't filter without a window handle.
+		return True
+	wClass = winUser.getClassName(windowHandle)
+	key = (eventName,
+		winUser.getWindowThreadProcessID(windowHandle)[0],
+		wClass)
+	if key in _acceptEvents:
+		return True
+	if eventName == "valueChange" and config.conf["presentation"]["progressBarUpdates"]["reportBackgroundProgressBars"]:
+		return True
+	if eventName == "hide":
+		return False
+	if eventName == "show":
+		# Only accept 'show' events for specific cases, as otherwise we get flooded.
+		return wClass in (
+			"Frame Notification Bar", # notification bars
+			"tooltips_class32", # tooltips
+			"mscandui21.candidate", "mscandui40.candidate", "MSCandUIWindow_Candidate", # IMM candidates
+			"TTrayAlert", # 5405: Skype
+		)
+	if eventName == "alert" and winUser.getClassName(winUser.getAncestor(windowHandle, winUser.GA_PARENT)) == "ToastChildWindowClass":
+		# Toast notifications.
+		return True
+	if eventName in ("menuEnd", "switchEnd", "desktopSwitch"):
+		# #5302, #5462: These events can be fired on the desktop window
+		# or windows that would otherwise be blocked.
+		# Platform API handlers will translate these events to focus events anyway,
+		# so we must allow them here.
+		return True
+	if windowHandle == winUser.getDesktopWindow():
+		# #5595: Events for the cursor get mapped to the desktop window.
+		return True
+
+	# #6713: Edge (and soon all UWP apps) will no longer have windows as descendants of the foreground window.
+	# However, it does look like they are always  equal to or descendants of the "active" window of the input thread. 
+	if wClass.startswith('Windows.UI.Core'):
+		gi=winUser.getGUIThreadInfo(0)
+		if winUser.isDescendantWindow(gi.hwndActive,windowHandle):
+			return True
+
+	fg = winUser.getForegroundWindow()
+	fgClassName=winUser.getClassName(fg)
+	if wClass == "NetUIHWND" and fgClassName in ("Net UI Tool Window Layered","Net UI Tool Window"):
+		# #5504: In Office >= 2013 with the ribbon showing only tabs,
+		# when a tab is expanded, the window we get from the focus object is incorrect.
+		# This window isn't beneath the foreground window,
+		# so our foreground application checks fail.
+		# Just compare the root owners.
+		if winUser.getAncestor(windowHandle, winUser.GA_ROOTOWNER) == winUser.getAncestor(fg, winUser.GA_ROOTOWNER):
+			return True
+	if (winUser.isDescendantWindow(fg, windowHandle)
+			# #3899, #3905: Covers cases such as the Firefox Page Bookmarked window and OpenOffice/LibreOffice context menus.
+			or winUser.isDescendantWindow(fg, winUser.getAncestor(windowHandle, winUser.GA_ROOTOWNER))):
+		# This is for the foreground application.
+		return True
+	if (winUser.user32.GetWindowLongW(windowHandle, winUser.GWL_EXSTYLE) & winUser.WS_EX_TOPMOST
+			or winUser.user32.GetWindowLongW(winUser.getAncestor(windowHandle, winUser.GA_ROOT), winUser.GWL_EXSTYLE) & winUser.WS_EX_TOPMOST):
+		# This window or its root is a topmost window.
+		# This includes menus, combo box pop-ups and the task switching list.
+		return True
+	return False