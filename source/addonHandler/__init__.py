# -*- coding: UTF-8 -*-
#addonHandler.py
#A part of NonVisual Desktop Access (NVDA)
#Copyright (C) 2012-2019 Rui Batista, NV Access Limited, Noelia Ruiz Martínez, Joseph Lee, Babbage B.V., Arnold Loubriat
#This file is covered by the GNU General Public License.
#See the file COPYING for more details.

import sys
import os.path
import gettext
import tempfile
import inspect
import itertools
import collections
import pkgutil
import shutil
from io import StringIO
import pickle
from six import string_types
import globalVars
import zipfile
from configobj import ConfigObj
from configobj.validate import Validator

import config
import globalVars
import languageHandler
from logHandler import log
import winKernel
import addonAPIVersion
from . import addonVersionCheck
from .addonVersionCheck import isAddonCompatible

MANIFEST_FILENAME = "manifest.ini"
stateFilename="addonsState.pickle"
BUNDLE_EXTENSION = "nvda-addon"
BUNDLE_MIMETYPE = "application/x-nvda-addon"
NVDA_ADDON_PROG_ID = "NVDA.Addon.1"
ADDON_PENDINGINSTALL_SUFFIX=".pendingInstall"
DELETEDIR_SUFFIX=".delete"

state={}

# Add-ons that are blocked from running because they are incompatible
_blockedAddons=set()

def loadState():
	global state
	statePath=os.path.join(globalVars.appArgs.configPath,stateFilename)
	try:
		# #9038: Python 3 requires binary format when working with pickles.
		with open(statePath, "rb") as f:
			state = pickle.load(f)
		if "disabledAddons" not in state:
			state["disabledAddons"] = set()
		if "pendingDisableSet" not in state:
			state["pendingDisableSet"] = set()
		if "pendingEnableSet" not in state:
			state["pendingEnableSet"] = set()
	except:
		# Defaults.
		state = {
			"pendingRemovesSet":set(),
			"pendingInstallsSet":set(),
			"disabledAddons":set(),
			"pendingEnableSet":set(),
			"pendingDisableSet":set(),
		}

def saveState():
	statePath=os.path.join(globalVars.appArgs.configPath,stateFilename)
	try:
		# #9038: Python 3 requires binary format when working with pickles.
		with open(statePath, "wb") as f:
			pickle.dump(state, f, protocol=0)
	except:
		log.debugWarning("Error saving state", exc_info=True)

def getRunningAddons():
	""" Returns currently loaded add-ons.
	"""
	return getAvailableAddons(filterFunc=lambda addon: addon.isRunning)

def getIncompatibleAddons(
		currentAPIVersion=addonAPIVersion.CURRENT,
		backCompatToAPIVersion=addonAPIVersion.BACK_COMPAT_TO):
	""" Returns a generator of the add-ons that are not compatible.
	"""
	return getAvailableAddons(
		filterFunc=lambda addon: (
			not addonVersionCheck.isAddonCompatible(
				addon,
				currentAPIVersion=currentAPIVersion,
				backwardsCompatToVersion=backCompatToAPIVersion
		)
	))

def completePendingAddonRemoves():
	"""Removes any add-ons that could not be removed on the last run of NVDA"""
	user_addons = os.path.join(globalVars.appArgs.configPath, "addons")
	pendingRemovesSet=state['pendingRemovesSet']
	for addonName in list(pendingRemovesSet):
		addonPath=os.path.join(user_addons,addonName)
		if os.path.isdir(addonPath):
			addon=Addon(addonPath)
			try:
				addon.completeRemove()
			except RuntimeError:
				log.exception("Failed to remove %s add-on"%addonName)
				continue
		pendingRemovesSet.discard(addonName)

def completePendingAddonInstalls():
	user_addons = os.path.join(globalVars.appArgs.configPath, "addons")
	pendingInstallsSet=state['pendingInstallsSet']
	for addonName in pendingInstallsSet:
		newPath=os.path.join(user_addons,addonName)
		oldPath=newPath+ADDON_PENDINGINSTALL_SUFFIX
		try:
			os.rename(oldPath,newPath)
		except:
			log.error("Failed to complete addon installation for %s"%addonName,exc_info=True)
	pendingInstallsSet.clear()

def removeFailedDeletions():
	user_addons = os.path.join(globalVars.appArgs.configPath, "addons")
	for p in os.listdir(user_addons):
		if p.endswith(DELETEDIR_SUFFIX):
			path=os.path.join(user_addons,p)
			shutil.rmtree(path,ignore_errors=True)
			if os.path.exists(path):
				log.error("Failed to delete path %s, try removing manually"%path)

_disabledAddons = set()
def disableAddonsIfAny():
	"""
	Disables add-ons if told to do so by the user from add-ons manager.
	This is usually executed before refreshing the list of available add-ons.
	"""
	global _disabledAddons
	# Pull in and enable add-ons that should be disabled and enabled, respectively.
	state["disabledAddons"] |= state["pendingDisableSet"]
	state["disabledAddons"] -= state["pendingEnableSet"]
	_disabledAddons = state["disabledAddons"]
	state["pendingDisableSet"].clear()
	state["pendingEnableSet"].clear()

def initialize():
	""" Initializes the add-ons subsystem. """
	if config.isAppX:
		log.info("Add-ons not supported when running as a Windows Store application")
		return
	loadState()
	removeFailedDeletions()
	completePendingAddonRemoves()
	completePendingAddonInstalls()
	# #3090: Are there add-ons that are supposed to not run for this session?
	disableAddonsIfAny()
	getAvailableAddons(refresh=True)
	saveState()


def terminate():
	""" Terminates the add-ons subsystem. """
	pass

def _getDefaultAddonPaths():
	""" Returns paths where addons can be found.
	For now, only <userConfig>\addons is supported.
	@rtype: list(string)
	"""
	addon_paths = []
	user_addons = os.path.join(globalVars.appArgs.configPath, "addons")
	if os.path.isdir(user_addons):
		addon_paths.append(user_addons)
	return addon_paths

def _getAvailableAddonsFromPath(path):
	""" Gets available add-ons from path.
	An addon is only considered available if the manifest file is loaded with no errors.
	@param path: path from where to find addon directories.
	@type path: string
	@rtype generator of Addon instances
	"""
	log.debug("Listing add-ons from %s", path)
	for p in os.listdir(path):
		if p.endswith(DELETEDIR_SUFFIX): continue
		addon_path = os.path.join(path, p)
		if os.path.isdir(addon_path) and addon_path not in ('.', '..'):
			if not len(os.listdir(addon_path)):
				log.error("Error loading Addon from path: %s", addon_path)
			else:
				log.debug("Loading add-on from %s", addon_path)
				try:
					a = Addon(addon_path)
					name = a.manifest['name']
					log.debug(
						"Found add-on {name} - {a.version}."
						" Requires API: {a.minimumNVDAVersion}."
						" Last-tested API: {a.lastTestedNVDAVersion}".format(
							name=name,
							a=a
						))
					if a.isDisabled:
						log.debug("Disabling add-on %s", name)
					if not isAddonCompatible(a):
						log.debugWarning("Add-on %s is considered incompatible", name)
						_blockedAddons.add(a.name)
					yield a
				except:
					log.error("Error loading Addon from path: %s", addon_path, exc_info=True)
				
_availableAddons = collections.OrderedDict()
def getAvailableAddons(refresh=False, filterFunc=None):
	""" Gets all available addons on the system.
	@param refresh: Whether or not to query the file system for available add-ons.
	@type refresh: bool
	@param filterFunc: A function that allows filtering of add-ons.
		It takes an L{Addon} as its only argument
		and returns a C{bool} indicating whether the add-on matches the provided filter.
	@type filterFunc: callable
	@rtype generator of Addon instances.
	"""
	if filterFunc and not callable(filterFunc):
		raise TypeError("The provided filterFunc is not callable")
	if refresh:
		_availableAddons.clear()
		generators = [_getAvailableAddonsFromPath(path) for path in _getDefaultAddonPaths()]
		for addon in itertools.chain(*generators):
			_availableAddons[addon.path] = addon
	return (addon for addon in _availableAddons.values() if not filterFunc or filterFunc(addon))

def installAddonBundle(bundle):
	"""Extracts an Addon bundle in to a unique subdirectory of the user addons directory, marking the addon as needing install completion on NVDA restart."""
	addonPath = os.path.join(globalVars.appArgs.configPath, "addons",bundle.manifest['name']+ADDON_PENDINGINSTALL_SUFFIX)
	bundle.extract(addonPath)
	addon=Addon(addonPath)
	# #2715: The add-on must be added to _availableAddons here so that
	# translations can be used in installTasks module.
	_availableAddons[addon.path]=addon
	try:
		addon.runInstallTask("onInstall")
	except:
		log.error("task 'onInstall' on addon '%s' failed"%addon.name,exc_info=True)
		del _availableAddons[addon.path]
		addon.completeRemove(runUninstallTask=False)
		raise AddonError("Installation failed")
	state['pendingInstallsSet'].add(bundle.manifest['name'])
	saveState()
	return addon

class AddonError(Exception):
	""" Represents an exception coming from the addon subsystem. """

class AddonBase(object):
	"""The base class for functionality that is available both for add-on bundles and add-ons on the file system.
	Subclasses should at least implement L{manifest}.
	"""

	@property
	def name(self):
		return self.manifest['name']

	@property
	def version(self):
		return self.manifest['version']

	@property
	def minimumNVDAVersion(self):
		return self.manifest.get('minimumNVDAVersion')

	@property
	def lastTestedNVDAVersion(self):
		return self.manifest.get('lastTestedNVDAVersion')

class Addon(AddonBase):
	""" Represents an Add-on available on the file system."""
	def __init__(self, path):
		""" Constructs an L{Addon} from.
		@param path: the base directory for the addon data.
		@type path: string
		"""
		self.path = path
		self._extendedPackages = set()
		manifest_path = os.path.join(path, MANIFEST_FILENAME)
		with open(manifest_path, 'rb') as f:
			translatedInput = None
			for translatedPath in _translatedManifestPaths():
				p = os.path.join(self.path, translatedPath)
				if os.path.exists(p):
					log.debug("Using manifest translation from %s", p)
					translatedInput = open(p, 'rb')
					break
			self.manifest = AddonManifest(f, translatedInput)
			if self.manifest.errors is not None:
				_report_manifest_errors(self.manifest)
				raise AddonError("Manifest file has errors.")

	@property
	def isPendingInstall(self):
		"""True if this addon has not yet been fully installed."""
		return self.path.endswith(ADDON_PENDINGINSTALL_SUFFIX)

	@property
	def isPendingRemove(self):
		"""True if this addon is marked for removal."""
		return not self.isPendingInstall and self.name in state['pendingRemovesSet']

	def requestRemove(self):
		"""Markes this addon for removal on NVDA restart."""
		if self.isPendingInstall:
			self.completeRemove()
			state['pendingInstallsSet'].discard(self.name)
			#Force availableAddons to be updated
			getAvailableAddons(refresh=True)
		else:
			state['pendingRemovesSet'].add(self.name)
			# There's no point keeping a record of this add-on pending being disabled now.
			# However, if the addon is in _disabledAddons, then it needs to stay there so that
			# the status in addonsManager continues to say "disabled"
			state['pendingDisableSet'].discard(self.name)
		saveState()

	def completeRemove(self,runUninstallTask=True):
		if runUninstallTask:
			try:
				# #2715: The add-on must be added to _availableAddons here so that
				# translations can be used in installTasks module.
				_availableAddons[self.path] = self
				self.runInstallTask("onUninstall")
			except:
				log.error("task 'onUninstall' on addon '%s' failed"%self.name,exc_info=True)
			finally:
				del _availableAddons[self.path]
		tempPath=tempfile.mktemp(suffix=DELETEDIR_SUFFIX,dir=os.path.dirname(self.path))
		try:
			os.rename(self.path,tempPath)
		except (WindowsError,IOError):
			raise RuntimeError("Cannot rename add-on path for deletion")
		shutil.rmtree(tempPath,ignore_errors=True)
		if os.path.exists(tempPath):
			log.error("Error removing addon directory %s, deferring until next NVDA restart"%self.path)
		# clean up the addons state. If an addon with the same name is installed, it should not be automatically
		# disabled / blocked.
		log.debug("removing addon {} from _disabledAddons/_blockedAddons".format(self.name))
		_disabledAddons.discard(self.name)
		_blockedAddons.discard(self.name)
		saveState()

	def addToPackagePath(self, package):
		""" Adds this L{Addon} extensions to the specific package path if those exist.
		This allows the addon to "run" / be available because the package is able to search its path,
		looking for particular modules. This is used by the following:
		- `globalPlugins`
		- `appModules`
		- `synthDrivers`
		- `brailleDisplayDrivers`
		@param package: the python module representing the package.
		@type package: python module.
		"""
		# #3090: Ensure that we don't add disabled / blocked add-ons to package path.
		# By returning here the addon does not "run"/ become active / registered.
		if self.isDisabled or self.isBlocked:
			return

		extension_path = os.path.join(self.path, package.__name__)
		if not os.path.isdir(extension_path):
			# This addon does not have extension points for this package
			return
		converted_path = self._getPathForInclusionInPackage(package)
		package.__path__.insert(0, converted_path)
		self._extendedPackages.add(package)
		log.debug("Addon %s added to %s package path", self.manifest['name'], package.__name__)

	def enable(self, shouldEnable):
		"""Sets this add-on to be disabled or enabled when NVDA restarts."""
		if shouldEnable:
			if not isAddonCompatible(self):
				import addonAPIVersion
				raise AddonError(
					"Add-on is not compatible:"
					" minimum NVDA version {}, last tested version {},"
					" NVDA current {}, NVDA backwards compatible to {}".format(
						self.manifest['minimumNVDAVersion'],
						self.manifest['lastTestedNVDAVersion'],
						addonAPIVersion.CURRENT,
						addonAPIVersion.BACK_COMPAT_TO
					)
				)
			if self.name in state["pendingDisableSet"]:
				# Undoing a pending disable.
				state["pendingDisableSet"].discard(self.name)
			else:
				state["pendingEnableSet"].add(self.name)
		else:
			if self.name in state["pendingEnableSet"]:
				# Undoing a pending enable.
				state["pendingEnableSet"].discard(self.name)
			# No need to disable an addon that is already disabled.
			# This also prevents the status in the add-ons dialog from saying "disabled, pending disable"
			elif self.name not in state["disabledAddons"]:
				state["pendingDisableSet"].add(self.name)
		# Record enable/disable flags as a way of preparing for disaster such as sudden NVDA crash.
		saveState()

	@property
	def isRunning(self):
		return not (globalVars.appArgs.disableAddons or self.isPendingInstall or self.isDisabled or self.isBlocked)

	@property
	def isDisabled(self):
		return self.name in _disabledAddons

	@property
	def isBlocked(self):
		return self.name in _blockedAddons

	@property
	def isPendingEnable(self):
		return self.name in state["pendingEnableSet"]

	@property
	def isPendingDisable(self):
		return self.name in state["pendingDisableSet"]

	def _getPathForInclusionInPackage(self, package):
		extension_path = os.path.join(self.path, package.__name__)
		return extension_path

	def loadModule(self, name):
		""" loads a python module from the addon directory
		@param name: the module name
		@type name: string
		@returns the python module with C{name}
		@rtype python module
		"""
		log.debug("Importing module %s from plugin %s", name, self.name)
		importer = pkgutil.ImpImporter(self.path)
		loader = importer.find_module(name)
		if not loader:
			return None
		# Create a qualified full name to avoid modules with the same name on sys.modules.
		fullname = "addons.%s.%s" % (self.name, name)
		try:
			return loader.load_module(fullname)
		except ImportError:
			# in this case return None, any other error throw to be handled elsewhere
			return None

	def getTranslationsInstance(self, domain='nvda'):
		""" Gets the gettext translation instance for this add-on.
		<addon-path>\\locale will be used to find .mo files, if exists.
		If a translation file is not found the default fallback null translation is returned.
		@param domain: the translation domain to retrieve. The 'nvda' default should be used in most cases.
		@returns: the gettext translation class.
		"""
		localedir = os.path.join(self.path, "locale")
		return gettext.translation(domain, localedir=localedir, languages=[languageHandler.getLanguage()], fallback=True)

	def runInstallTask(self,taskName,*args,**kwargs):
		"""
		Executes the function having the given taskName with the given args and kwargs,
		in the add-on's installTasks module if it exists.
		"""
		if not hasattr(self,'_installTasksModule'):
			self._installTasksModule=self.loadModule('installTasks')
		if self._installTasksModule:
			func=getattr(self._installTasksModule,taskName,None)
			if func:
				func(*args,**kwargs)

	def getDocFilePath(self, fileName=None):
		"""Get the path to a documentation file for this add-on.
		The file should be located in C{doc\lang\file} inside the add-on,
		where C{lang} is the language code and C{file} is the requested file name.
		Failing that, the language without country is tried.
		English is tried as a last resort.
		An add-on can specify a default documentation file name
		via the docFileName parameter in its manifest.
		@param fileName: The requested file name or C{None} for the add-on's default.
		@type fileName: str
		@return: The path to the requested file or C{None} if it wasn't found.
		@rtype: str
		"""
		if not fileName:
			fileName = self.manifest["docFileName"]
			if not fileName:
				return None
		docRoot = os.path.join(self.path, "doc")
		lang = languageHandler.getLanguage()
		langs = [lang]
		if "_" in lang:
			lang = lang.split("_", 1)[0]
			langs.append(lang)
		if lang != "en":
			langs.append("en")
		for lang in langs:
			docFile = os.path.join(docRoot, lang, fileName)
			if os.path.isfile(docFile):
				return docFile
		return None

def getCodeAddon(obj=None, frameDist=1):
	""" Returns the L{Addon} where C{obj} is defined. If obj is None the caller code frame is assumed to allow simple retrieval of "current calling addon".
	@param obj: python object or None for default behaviour.
	@param frameDist: how many frames is the caller code. Only change this for functions in this module.
	@return: L{Addon} instance or None if no code does not belong to a add-on package.
	@rtype: C{Addon}
	"""
	global _availableAddons
	if obj is None:
		obj = sys._getframe(frameDist)
	fileName  = inspect.getfile(obj)
	assert os.path.isabs(fileName), f"Module file name {fileName} is not absolute"
<<<<<<< HEAD
	dir = os.path.dirname(fileName)
=======
	dir = os.path.normpath(os.path.dirname(fileName))
>>>>>>> 40e1d070
	# if fileName is not a subdir of one of the addon paths
	# It does not belong to an addon.
	addonsPath = None
	for addonsPath in _getDefaultAddonPaths():
		addonsPath = os.path.normpath(addonsPath)
		if dir.startswith(addonsPath):
			break
	else:
		raise AddonError("Code does not belong to an addon package.")
	assert addonsPath is not None
	curdir = dir
	while curdir.startswith(addonsPath) and len(curdir) > len(addonsPath):
		if curdir in _availableAddons:
			return _availableAddons[curdir]
<<<<<<< HEAD
		curdir = os.path.join(curdir, "..")
=======
		curdir = os.path.normpath(os.path.join(curdir, ".."))
>>>>>>> 40e1d070
	# Not found!
	raise AddonError("Code does not belong to an addon")

def initTranslation():
	addon = getCodeAddon(frameDist=2)
	translations = addon.getTranslationsInstance()
	# Point _ to the translation object in the globals namespace of the caller frame
	# FIXME: should we retrieve the caller module object explicitly?
	try:
		callerFrame = inspect.currentframe().f_back
		callerFrame.f_globals['_'] = translations.gettext
		# Install our pgettext function.
		callerFrame.f_globals['pgettext'] = languageHandler.makePgettext(translations)
	finally:
		del callerFrame # Avoid reference problems with frames (per python docs)

def _translatedManifestPaths(lang=None, forBundle=False):
	if lang is None:
		lang = languageHandler.getLanguage() # can't rely on default keyword arguments here.
	langs=[lang]
	if '_' in lang:
		langs.append(lang.split('_')[0])
		if lang!='en' and not lang.startswith('en_'):
			langs.append('en')
	sep = "/" if forBundle else os.path.sep
	return [sep.join(("locale", lang, MANIFEST_FILENAME)) for lang in langs]


class AddonBundle(AddonBase):
	""" Represents the contents of an NVDA addon suitable for distribution.
	The bundle is compressed using the zip file format. Manifest information
	is available without the need for extraction."""
	def __init__(self, bundlePath):
		""" Constructs an L{AddonBundle} from a filename.
		@param bundlePath: The path for the bundle file.
		"""
		self._path = bundlePath
		# Read manifest:
		translatedInput=None
		with zipfile.ZipFile(self._path, 'r') as z:
			for translationPath in _translatedManifestPaths(forBundle=True):
				try:
					# ZipFile.open opens every file in binary mode.
					# decoding is handled by configobj.
					translatedInput = z.open(translationPath, 'r')
					break
				except KeyError:
					pass
			self._manifest = AddonManifest(
				# ZipFile.open opens every file in binary mode.
				# decoding is handled by configobj.
				z.open(MANIFEST_FILENAME, 'r'),
				translatedInput=translatedInput
			)
			if self.manifest.errors is not None:
				_report_manifest_errors(self.manifest)
				raise AddonError("Manifest file has errors.")

	def extract(self, addonPath):
		""" Extracts the bundle content to the specified path.
		The addon will be extracted to L{addonPath}
		@param addonPath: Path where to extract contents.
		@type addonPath: string
		"""
		with zipfile.ZipFile(self._path, 'r') as z:
			for info in z.infolist():
				if isinstance(info.filename, bytes):
					# #2505: Handle non-Unicode file names.
					# Most archivers seem to use the local OEM code page, even though the spec says only cp437.
					# HACK: Overriding info.filename is a bit ugly, but it avoids a lot of code duplication.
					info.filename = info.filename.decode("cp%d" % winKernel.kernel32.GetOEMCP())
				z.extract(info, addonPath)

	@property
	def manifest(self):
		""" Gets the manifest for the represented Addon.
		@rtype: AddonManifest
		"""
		return self._manifest

	def __repr__(self):
		return "<AddonBundle at %s>" % self._path

def createAddonBundleFromPath(path, destDir=None):
	""" Creates a bundle from a directory that contains a a addon manifest file."""
	basedir = path
	# If  caller did not provide a destination directory name
	# Put the bundle at the same level as the add-on's top-level directory,
	# That is, basedir/..
	if destDir is None:
		destDir = os.path.dirname(basedir)
	manifest_path = os.path.join(basedir, MANIFEST_FILENAME)
	if not os.path.isfile(manifest_path):
		raise AddonError("Can't find %s manifest file." % manifest_path)
	with open(manifest_path, 'rb') as f:
		manifest = AddonManifest(f)
	if manifest.errors is not None:
		_report_manifest_errors(manifest)
		raise AddonError("Manifest file has errors.")
	bundleFilename = "%s-%s.%s" % (manifest['name'], manifest['version'], BUNDLE_EXTENSION)
	bundleDestination = os.path.join(destDir, bundleFilename)
	with zipfile.ZipFile(bundleDestination, 'w') as z:
		# FIXME: the include/exclude feature may or may not be useful. Also python files can be pre-compiled.
		for dir, dirnames, filenames in os.walk(basedir):
			relativePath = os.path.relpath(dir, basedir)
			for filename in filenames:
				pathInBundle = os.path.join(relativePath, filename)
				absPath = os.path.join(dir, filename)
				z.write(absPath, pathInBundle)
	return AddonBundle(bundleDestination)


def _report_manifest_errors(manifest):
	log.warning("Error loading manifest:\n%s", manifest.errors)

class AddonManifest(ConfigObj):
	""" Add-on manifest file. It contains metadata about an NVDA add-on package. """
	configspec = ConfigObj(StringIO(
	"""
# NVDA Add-on Manifest configuration specification
# Add-on unique name
name = string()

# short  summary (label) of the add-on to show to users.
summary = string()

# Long description with further information and instructions
description = string(default=None)

# Name of the author or entity that created the add-on
author = string()

# Version of the add-on. Should preferably in some standard format such as x.y.z
version = string()

# The minimum required NVDA version for this add-on to work correctly.
# Should be less than or equal to lastTestedNVDAVersion
minimumNVDAVersion = apiVersion(default="0.0.0")

# Must be greater than or equal to minimumNVDAVersion
lastTestedNVDAVersion = apiVersion(default="0.0.0")

# URL for more information about the add-on. New versions and such.
url= string(default=None)

# Name of default documentation file for the add-on.
docFileName = string(default=None)

# NOTE: apiVersion:
# EG: 2019.1.0 or 0.0.0
# Must have 3 integers separated by dots.
# The first integer must be a Year (4 characters)
# "0.0.0" is also valid.
# The final integer can be left out, and in that case will default to 0. E.g. 2019.1

"""))

	def __init__(self, input, translatedInput=None):
		""" Constructs an L{AddonManifest} instance from manifest string data
		@param input: data to read the manifest information
		@type input: a fie-like object.
		@param translatedInput: translated manifest input
		@type translatedInput: file-like object
		"""
		super(AddonManifest, self).__init__(input, configspec=self.configspec, encoding='utf-8', default_encoding='utf-8')
		self._errors = None
		val = Validator({"apiVersion":validate_apiVersionString})
		result = self.validate(val, copy=True, preserve_errors=True)
		if result != True:
			self._errors = result
		elif True != self._validateApiVersionRange():
			self._errors = "Constraint not met: minimumNVDAVersion ({}) <= lastTestedNVDAVersion ({})".format(
				self.get("minimumNVDAVersion"),
				self.get("lastTestedNVDAVersion")
			)
		self._translatedConfig = None
		if translatedInput is not None:
			self._translatedConfig = ConfigObj(translatedInput, encoding='utf-8', default_encoding='utf-8')
			for k in ('summary','description'):
				val=self._translatedConfig.get(k)
				if val:
					self[k]=val

	@property
	def errors(self):
		return self._errors

	def _validateApiVersionRange(self):
		lastTested = self.get("lastTestedNVDAVersion")
		minRequiredVersion = self.get("minimumNVDAVersion")
		return minRequiredVersion <= lastTested

def validate_apiVersionString(value):
	from configobj.validate import ValidateError
	if not value or value == "None":
		return (0, 0, 0)
	if not isinstance(value, string_types):
		raise ValidateError('Expected an apiVersion in the form of a string. EG "2019.1.0"')
	try:
		tuple = addonAPIVersion.getAPIVersionTupleFromString(value)
		return tuple
	except ValueError as e:
		raise ValidateError('"{}" is not a valid API Version string: {}'.format(value, e))
<|MERGE_RESOLUTION|>--- conflicted
+++ resolved
@@ -1,741 +1,733 @@
-# -*- coding: UTF-8 -*-
-#addonHandler.py
-#A part of NonVisual Desktop Access (NVDA)
-#Copyright (C) 2012-2019 Rui Batista, NV Access Limited, Noelia Ruiz Martínez, Joseph Lee, Babbage B.V., Arnold Loubriat
-#This file is covered by the GNU General Public License.
-#See the file COPYING for more details.
-
-import sys
-import os.path
-import gettext
-import tempfile
-import inspect
-import itertools
-import collections
-import pkgutil
-import shutil
-from io import StringIO
-import pickle
-from six import string_types
-import globalVars
-import zipfile
-from configobj import ConfigObj
-from configobj.validate import Validator
-
-import config
-import globalVars
-import languageHandler
-from logHandler import log
-import winKernel
-import addonAPIVersion
-from . import addonVersionCheck
-from .addonVersionCheck import isAddonCompatible
-
-MANIFEST_FILENAME = "manifest.ini"
-stateFilename="addonsState.pickle"
-BUNDLE_EXTENSION = "nvda-addon"
-BUNDLE_MIMETYPE = "application/x-nvda-addon"
-NVDA_ADDON_PROG_ID = "NVDA.Addon.1"
-ADDON_PENDINGINSTALL_SUFFIX=".pendingInstall"
-DELETEDIR_SUFFIX=".delete"
-
-state={}
-
-# Add-ons that are blocked from running because they are incompatible
-_blockedAddons=set()
-
-def loadState():
-	global state
-	statePath=os.path.join(globalVars.appArgs.configPath,stateFilename)
-	try:
-		# #9038: Python 3 requires binary format when working with pickles.
-		with open(statePath, "rb") as f:
-			state = pickle.load(f)
-		if "disabledAddons" not in state:
-			state["disabledAddons"] = set()
-		if "pendingDisableSet" not in state:
-			state["pendingDisableSet"] = set()
-		if "pendingEnableSet" not in state:
-			state["pendingEnableSet"] = set()
-	except:
-		# Defaults.
-		state = {
-			"pendingRemovesSet":set(),
-			"pendingInstallsSet":set(),
-			"disabledAddons":set(),
-			"pendingEnableSet":set(),
-			"pendingDisableSet":set(),
-		}
-
-def saveState():
-	statePath=os.path.join(globalVars.appArgs.configPath,stateFilename)
-	try:
-		# #9038: Python 3 requires binary format when working with pickles.
-		with open(statePath, "wb") as f:
-			pickle.dump(state, f, protocol=0)
-	except:
-		log.debugWarning("Error saving state", exc_info=True)
-
-def getRunningAddons():
-	""" Returns currently loaded add-ons.
-	"""
-	return getAvailableAddons(filterFunc=lambda addon: addon.isRunning)
-
-def getIncompatibleAddons(
-		currentAPIVersion=addonAPIVersion.CURRENT,
-		backCompatToAPIVersion=addonAPIVersion.BACK_COMPAT_TO):
-	""" Returns a generator of the add-ons that are not compatible.
-	"""
-	return getAvailableAddons(
-		filterFunc=lambda addon: (
-			not addonVersionCheck.isAddonCompatible(
-				addon,
-				currentAPIVersion=currentAPIVersion,
-				backwardsCompatToVersion=backCompatToAPIVersion
-		)
-	))
-
-def completePendingAddonRemoves():
-	"""Removes any add-ons that could not be removed on the last run of NVDA"""
-	user_addons = os.path.join(globalVars.appArgs.configPath, "addons")
-	pendingRemovesSet=state['pendingRemovesSet']
-	for addonName in list(pendingRemovesSet):
-		addonPath=os.path.join(user_addons,addonName)
-		if os.path.isdir(addonPath):
-			addon=Addon(addonPath)
-			try:
-				addon.completeRemove()
-			except RuntimeError:
-				log.exception("Failed to remove %s add-on"%addonName)
-				continue
-		pendingRemovesSet.discard(addonName)
-
-def completePendingAddonInstalls():
-	user_addons = os.path.join(globalVars.appArgs.configPath, "addons")
-	pendingInstallsSet=state['pendingInstallsSet']
-	for addonName in pendingInstallsSet:
-		newPath=os.path.join(user_addons,addonName)
-		oldPath=newPath+ADDON_PENDINGINSTALL_SUFFIX
-		try:
-			os.rename(oldPath,newPath)
-		except:
-			log.error("Failed to complete addon installation for %s"%addonName,exc_info=True)
-	pendingInstallsSet.clear()
-
-def removeFailedDeletions():
-	user_addons = os.path.join(globalVars.appArgs.configPath, "addons")
-	for p in os.listdir(user_addons):
-		if p.endswith(DELETEDIR_SUFFIX):
-			path=os.path.join(user_addons,p)
-			shutil.rmtree(path,ignore_errors=True)
-			if os.path.exists(path):
-				log.error("Failed to delete path %s, try removing manually"%path)
-
-_disabledAddons = set()
-def disableAddonsIfAny():
-	"""
-	Disables add-ons if told to do so by the user from add-ons manager.
-	This is usually executed before refreshing the list of available add-ons.
-	"""
-	global _disabledAddons
-	# Pull in and enable add-ons that should be disabled and enabled, respectively.
-	state["disabledAddons"] |= state["pendingDisableSet"]
-	state["disabledAddons"] -= state["pendingEnableSet"]
-	_disabledAddons = state["disabledAddons"]
-	state["pendingDisableSet"].clear()
-	state["pendingEnableSet"].clear()
-
-def initialize():
-	""" Initializes the add-ons subsystem. """
-	if config.isAppX:
-		log.info("Add-ons not supported when running as a Windows Store application")
-		return
-	loadState()
-	removeFailedDeletions()
-	completePendingAddonRemoves()
-	completePendingAddonInstalls()
-	# #3090: Are there add-ons that are supposed to not run for this session?
-	disableAddonsIfAny()
-	getAvailableAddons(refresh=True)
-	saveState()
-
-
-def terminate():
-	""" Terminates the add-ons subsystem. """
-	pass
-
-def _getDefaultAddonPaths():
-	""" Returns paths where addons can be found.
-	For now, only <userConfig>\addons is supported.
-	@rtype: list(string)
-	"""
-	addon_paths = []
-	user_addons = os.path.join(globalVars.appArgs.configPath, "addons")
-	if os.path.isdir(user_addons):
-		addon_paths.append(user_addons)
-	return addon_paths
-
-def _getAvailableAddonsFromPath(path):
-	""" Gets available add-ons from path.
-	An addon is only considered available if the manifest file is loaded with no errors.
-	@param path: path from where to find addon directories.
-	@type path: string
-	@rtype generator of Addon instances
-	"""
-	log.debug("Listing add-ons from %s", path)
-	for p in os.listdir(path):
-		if p.endswith(DELETEDIR_SUFFIX): continue
-		addon_path = os.path.join(path, p)
-		if os.path.isdir(addon_path) and addon_path not in ('.', '..'):
-			if not len(os.listdir(addon_path)):
-				log.error("Error loading Addon from path: %s", addon_path)
-			else:
-				log.debug("Loading add-on from %s", addon_path)
-				try:
-					a = Addon(addon_path)
-					name = a.manifest['name']
-					log.debug(
-						"Found add-on {name} - {a.version}."
-						" Requires API: {a.minimumNVDAVersion}."
-						" Last-tested API: {a.lastTestedNVDAVersion}".format(
-							name=name,
-							a=a
-						))
-					if a.isDisabled:
-						log.debug("Disabling add-on %s", name)
-					if not isAddonCompatible(a):
-						log.debugWarning("Add-on %s is considered incompatible", name)
-						_blockedAddons.add(a.name)
-					yield a
-				except:
-					log.error("Error loading Addon from path: %s", addon_path, exc_info=True)
-				
-_availableAddons = collections.OrderedDict()
-def getAvailableAddons(refresh=False, filterFunc=None):
-	""" Gets all available addons on the system.
-	@param refresh: Whether or not to query the file system for available add-ons.
-	@type refresh: bool
-	@param filterFunc: A function that allows filtering of add-ons.
-		It takes an L{Addon} as its only argument
-		and returns a C{bool} indicating whether the add-on matches the provided filter.
-	@type filterFunc: callable
-	@rtype generator of Addon instances.
-	"""
-	if filterFunc and not callable(filterFunc):
-		raise TypeError("The provided filterFunc is not callable")
-	if refresh:
-		_availableAddons.clear()
-		generators = [_getAvailableAddonsFromPath(path) for path in _getDefaultAddonPaths()]
-		for addon in itertools.chain(*generators):
-			_availableAddons[addon.path] = addon
-	return (addon for addon in _availableAddons.values() if not filterFunc or filterFunc(addon))
-
-def installAddonBundle(bundle):
-	"""Extracts an Addon bundle in to a unique subdirectory of the user addons directory, marking the addon as needing install completion on NVDA restart."""
-	addonPath = os.path.join(globalVars.appArgs.configPath, "addons",bundle.manifest['name']+ADDON_PENDINGINSTALL_SUFFIX)
-	bundle.extract(addonPath)
-	addon=Addon(addonPath)
-	# #2715: The add-on must be added to _availableAddons here so that
-	# translations can be used in installTasks module.
-	_availableAddons[addon.path]=addon
-	try:
-		addon.runInstallTask("onInstall")
-	except:
-		log.error("task 'onInstall' on addon '%s' failed"%addon.name,exc_info=True)
-		del _availableAddons[addon.path]
-		addon.completeRemove(runUninstallTask=False)
-		raise AddonError("Installation failed")
-	state['pendingInstallsSet'].add(bundle.manifest['name'])
-	saveState()
-	return addon
-
-class AddonError(Exception):
-	""" Represents an exception coming from the addon subsystem. """
-
-class AddonBase(object):
-	"""The base class for functionality that is available both for add-on bundles and add-ons on the file system.
-	Subclasses should at least implement L{manifest}.
-	"""
-
-	@property
-	def name(self):
-		return self.manifest['name']
-
-	@property
-	def version(self):
-		return self.manifest['version']
-
-	@property
-	def minimumNVDAVersion(self):
-		return self.manifest.get('minimumNVDAVersion')
-
-	@property
-	def lastTestedNVDAVersion(self):
-		return self.manifest.get('lastTestedNVDAVersion')
-
-class Addon(AddonBase):
-	""" Represents an Add-on available on the file system."""
-	def __init__(self, path):
-		""" Constructs an L{Addon} from.
-		@param path: the base directory for the addon data.
-		@type path: string
-		"""
-		self.path = path
-		self._extendedPackages = set()
-		manifest_path = os.path.join(path, MANIFEST_FILENAME)
-		with open(manifest_path, 'rb') as f:
-			translatedInput = None
-			for translatedPath in _translatedManifestPaths():
-				p = os.path.join(self.path, translatedPath)
-				if os.path.exists(p):
-					log.debug("Using manifest translation from %s", p)
-					translatedInput = open(p, 'rb')
-					break
-			self.manifest = AddonManifest(f, translatedInput)
-			if self.manifest.errors is not None:
-				_report_manifest_errors(self.manifest)
-				raise AddonError("Manifest file has errors.")
-
-	@property
-	def isPendingInstall(self):
-		"""True if this addon has not yet been fully installed."""
-		return self.path.endswith(ADDON_PENDINGINSTALL_SUFFIX)
-
-	@property
-	def isPendingRemove(self):
-		"""True if this addon is marked for removal."""
-		return not self.isPendingInstall and self.name in state['pendingRemovesSet']
-
-	def requestRemove(self):
-		"""Markes this addon for removal on NVDA restart."""
-		if self.isPendingInstall:
-			self.completeRemove()
-			state['pendingInstallsSet'].discard(self.name)
-			#Force availableAddons to be updated
-			getAvailableAddons(refresh=True)
-		else:
-			state['pendingRemovesSet'].add(self.name)
-			# There's no point keeping a record of this add-on pending being disabled now.
-			# However, if the addon is in _disabledAddons, then it needs to stay there so that
-			# the status in addonsManager continues to say "disabled"
-			state['pendingDisableSet'].discard(self.name)
-		saveState()
-
-	def completeRemove(self,runUninstallTask=True):
-		if runUninstallTask:
-			try:
-				# #2715: The add-on must be added to _availableAddons here so that
-				# translations can be used in installTasks module.
-				_availableAddons[self.path] = self
-				self.runInstallTask("onUninstall")
-			except:
-				log.error("task 'onUninstall' on addon '%s' failed"%self.name,exc_info=True)
-			finally:
-				del _availableAddons[self.path]
-		tempPath=tempfile.mktemp(suffix=DELETEDIR_SUFFIX,dir=os.path.dirname(self.path))
-		try:
-			os.rename(self.path,tempPath)
-		except (WindowsError,IOError):
-			raise RuntimeError("Cannot rename add-on path for deletion")
-		shutil.rmtree(tempPath,ignore_errors=True)
-		if os.path.exists(tempPath):
-			log.error("Error removing addon directory %s, deferring until next NVDA restart"%self.path)
-		# clean up the addons state. If an addon with the same name is installed, it should not be automatically
-		# disabled / blocked.
-		log.debug("removing addon {} from _disabledAddons/_blockedAddons".format(self.name))
-		_disabledAddons.discard(self.name)
-		_blockedAddons.discard(self.name)
-		saveState()
-
-	def addToPackagePath(self, package):
-		""" Adds this L{Addon} extensions to the specific package path if those exist.
-		This allows the addon to "run" / be available because the package is able to search its path,
-		looking for particular modules. This is used by the following:
-		- `globalPlugins`
-		- `appModules`
-		- `synthDrivers`
-		- `brailleDisplayDrivers`
-		@param package: the python module representing the package.
-		@type package: python module.
-		"""
-		# #3090: Ensure that we don't add disabled / blocked add-ons to package path.
-		# By returning here the addon does not "run"/ become active / registered.
-		if self.isDisabled or self.isBlocked:
-			return
-
-		extension_path = os.path.join(self.path, package.__name__)
-		if not os.path.isdir(extension_path):
-			# This addon does not have extension points for this package
-			return
-		converted_path = self._getPathForInclusionInPackage(package)
-		package.__path__.insert(0, converted_path)
-		self._extendedPackages.add(package)
-		log.debug("Addon %s added to %s package path", self.manifest['name'], package.__name__)
-
-	def enable(self, shouldEnable):
-		"""Sets this add-on to be disabled or enabled when NVDA restarts."""
-		if shouldEnable:
-			if not isAddonCompatible(self):
-				import addonAPIVersion
-				raise AddonError(
-					"Add-on is not compatible:"
-					" minimum NVDA version {}, last tested version {},"
-					" NVDA current {}, NVDA backwards compatible to {}".format(
-						self.manifest['minimumNVDAVersion'],
-						self.manifest['lastTestedNVDAVersion'],
-						addonAPIVersion.CURRENT,
-						addonAPIVersion.BACK_COMPAT_TO
-					)
-				)
-			if self.name in state["pendingDisableSet"]:
-				# Undoing a pending disable.
-				state["pendingDisableSet"].discard(self.name)
-			else:
-				state["pendingEnableSet"].add(self.name)
-		else:
-			if self.name in state["pendingEnableSet"]:
-				# Undoing a pending enable.
-				state["pendingEnableSet"].discard(self.name)
-			# No need to disable an addon that is already disabled.
-			# This also prevents the status in the add-ons dialog from saying "disabled, pending disable"
-			elif self.name not in state["disabledAddons"]:
-				state["pendingDisableSet"].add(self.name)
-		# Record enable/disable flags as a way of preparing for disaster such as sudden NVDA crash.
-		saveState()
-
-	@property
-	def isRunning(self):
-		return not (globalVars.appArgs.disableAddons or self.isPendingInstall or self.isDisabled or self.isBlocked)
-
-	@property
-	def isDisabled(self):
-		return self.name in _disabledAddons
-
-	@property
-	def isBlocked(self):
-		return self.name in _blockedAddons
-
-	@property
-	def isPendingEnable(self):
-		return self.name in state["pendingEnableSet"]
-
-	@property
-	def isPendingDisable(self):
-		return self.name in state["pendingDisableSet"]
-
-	def _getPathForInclusionInPackage(self, package):
-		extension_path = os.path.join(self.path, package.__name__)
-		return extension_path
-
-	def loadModule(self, name):
-		""" loads a python module from the addon directory
-		@param name: the module name
-		@type name: string
-		@returns the python module with C{name}
-		@rtype python module
-		"""
-		log.debug("Importing module %s from plugin %s", name, self.name)
-		importer = pkgutil.ImpImporter(self.path)
-		loader = importer.find_module(name)
-		if not loader:
-			return None
-		# Create a qualified full name to avoid modules with the same name on sys.modules.
-		fullname = "addons.%s.%s" % (self.name, name)
-		try:
-			return loader.load_module(fullname)
-		except ImportError:
-			# in this case return None, any other error throw to be handled elsewhere
-			return None
-
-	def getTranslationsInstance(self, domain='nvda'):
-		""" Gets the gettext translation instance for this add-on.
-		<addon-path>\\locale will be used to find .mo files, if exists.
-		If a translation file is not found the default fallback null translation is returned.
-		@param domain: the translation domain to retrieve. The 'nvda' default should be used in most cases.
-		@returns: the gettext translation class.
-		"""
-		localedir = os.path.join(self.path, "locale")
-		return gettext.translation(domain, localedir=localedir, languages=[languageHandler.getLanguage()], fallback=True)
-
-	def runInstallTask(self,taskName,*args,**kwargs):
-		"""
-		Executes the function having the given taskName with the given args and kwargs,
-		in the add-on's installTasks module if it exists.
-		"""
-		if not hasattr(self,'_installTasksModule'):
-			self._installTasksModule=self.loadModule('installTasks')
-		if self._installTasksModule:
-			func=getattr(self._installTasksModule,taskName,None)
-			if func:
-				func(*args,**kwargs)
-
-	def getDocFilePath(self, fileName=None):
-		"""Get the path to a documentation file for this add-on.
-		The file should be located in C{doc\lang\file} inside the add-on,
-		where C{lang} is the language code and C{file} is the requested file name.
-		Failing that, the language without country is tried.
-		English is tried as a last resort.
-		An add-on can specify a default documentation file name
-		via the docFileName parameter in its manifest.
-		@param fileName: The requested file name or C{None} for the add-on's default.
-		@type fileName: str
-		@return: The path to the requested file or C{None} if it wasn't found.
-		@rtype: str
-		"""
-		if not fileName:
-			fileName = self.manifest["docFileName"]
-			if not fileName:
-				return None
-		docRoot = os.path.join(self.path, "doc")
-		lang = languageHandler.getLanguage()
-		langs = [lang]
-		if "_" in lang:
-			lang = lang.split("_", 1)[0]
-			langs.append(lang)
-		if lang != "en":
-			langs.append("en")
-		for lang in langs:
-			docFile = os.path.join(docRoot, lang, fileName)
-			if os.path.isfile(docFile):
-				return docFile
-		return None
-
-def getCodeAddon(obj=None, frameDist=1):
-	""" Returns the L{Addon} where C{obj} is defined. If obj is None the caller code frame is assumed to allow simple retrieval of "current calling addon".
-	@param obj: python object or None for default behaviour.
-	@param frameDist: how many frames is the caller code. Only change this for functions in this module.
-	@return: L{Addon} instance or None if no code does not belong to a add-on package.
-	@rtype: C{Addon}
-	"""
-	global _availableAddons
-	if obj is None:
-		obj = sys._getframe(frameDist)
-	fileName  = inspect.getfile(obj)
-	assert os.path.isabs(fileName), f"Module file name {fileName} is not absolute"
-<<<<<<< HEAD
-	dir = os.path.dirname(fileName)
-=======
-	dir = os.path.normpath(os.path.dirname(fileName))
->>>>>>> 40e1d070
-	# if fileName is not a subdir of one of the addon paths
-	# It does not belong to an addon.
-	addonsPath = None
-	for addonsPath in _getDefaultAddonPaths():
-		addonsPath = os.path.normpath(addonsPath)
-		if dir.startswith(addonsPath):
-			break
-	else:
-		raise AddonError("Code does not belong to an addon package.")
-	assert addonsPath is not None
-	curdir = dir
-	while curdir.startswith(addonsPath) and len(curdir) > len(addonsPath):
-		if curdir in _availableAddons:
-			return _availableAddons[curdir]
-<<<<<<< HEAD
-		curdir = os.path.join(curdir, "..")
-=======
-		curdir = os.path.normpath(os.path.join(curdir, ".."))
->>>>>>> 40e1d070
-	# Not found!
-	raise AddonError("Code does not belong to an addon")
-
-def initTranslation():
-	addon = getCodeAddon(frameDist=2)
-	translations = addon.getTranslationsInstance()
-	# Point _ to the translation object in the globals namespace of the caller frame
-	# FIXME: should we retrieve the caller module object explicitly?
-	try:
-		callerFrame = inspect.currentframe().f_back
-		callerFrame.f_globals['_'] = translations.gettext
-		# Install our pgettext function.
-		callerFrame.f_globals['pgettext'] = languageHandler.makePgettext(translations)
-	finally:
-		del callerFrame # Avoid reference problems with frames (per python docs)
-
-def _translatedManifestPaths(lang=None, forBundle=False):
-	if lang is None:
-		lang = languageHandler.getLanguage() # can't rely on default keyword arguments here.
-	langs=[lang]
-	if '_' in lang:
-		langs.append(lang.split('_')[0])
-		if lang!='en' and not lang.startswith('en_'):
-			langs.append('en')
-	sep = "/" if forBundle else os.path.sep
-	return [sep.join(("locale", lang, MANIFEST_FILENAME)) for lang in langs]
-
-
-class AddonBundle(AddonBase):
-	""" Represents the contents of an NVDA addon suitable for distribution.
-	The bundle is compressed using the zip file format. Manifest information
-	is available without the need for extraction."""
-	def __init__(self, bundlePath):
-		""" Constructs an L{AddonBundle} from a filename.
-		@param bundlePath: The path for the bundle file.
-		"""
-		self._path = bundlePath
-		# Read manifest:
-		translatedInput=None
-		with zipfile.ZipFile(self._path, 'r') as z:
-			for translationPath in _translatedManifestPaths(forBundle=True):
-				try:
-					# ZipFile.open opens every file in binary mode.
-					# decoding is handled by configobj.
-					translatedInput = z.open(translationPath, 'r')
-					break
-				except KeyError:
-					pass
-			self._manifest = AddonManifest(
-				# ZipFile.open opens every file in binary mode.
-				# decoding is handled by configobj.
-				z.open(MANIFEST_FILENAME, 'r'),
-				translatedInput=translatedInput
-			)
-			if self.manifest.errors is not None:
-				_report_manifest_errors(self.manifest)
-				raise AddonError("Manifest file has errors.")
-
-	def extract(self, addonPath):
-		""" Extracts the bundle content to the specified path.
-		The addon will be extracted to L{addonPath}
-		@param addonPath: Path where to extract contents.
-		@type addonPath: string
-		"""
-		with zipfile.ZipFile(self._path, 'r') as z:
-			for info in z.infolist():
-				if isinstance(info.filename, bytes):
-					# #2505: Handle non-Unicode file names.
-					# Most archivers seem to use the local OEM code page, even though the spec says only cp437.
-					# HACK: Overriding info.filename is a bit ugly, but it avoids a lot of code duplication.
-					info.filename = info.filename.decode("cp%d" % winKernel.kernel32.GetOEMCP())
-				z.extract(info, addonPath)
-
-	@property
-	def manifest(self):
-		""" Gets the manifest for the represented Addon.
-		@rtype: AddonManifest
-		"""
-		return self._manifest
-
-	def __repr__(self):
-		return "<AddonBundle at %s>" % self._path
-
-def createAddonBundleFromPath(path, destDir=None):
-	""" Creates a bundle from a directory that contains a a addon manifest file."""
-	basedir = path
-	# If  caller did not provide a destination directory name
-	# Put the bundle at the same level as the add-on's top-level directory,
-	# That is, basedir/..
-	if destDir is None:
-		destDir = os.path.dirname(basedir)
-	manifest_path = os.path.join(basedir, MANIFEST_FILENAME)
-	if not os.path.isfile(manifest_path):
-		raise AddonError("Can't find %s manifest file." % manifest_path)
-	with open(manifest_path, 'rb') as f:
-		manifest = AddonManifest(f)
-	if manifest.errors is not None:
-		_report_manifest_errors(manifest)
-		raise AddonError("Manifest file has errors.")
-	bundleFilename = "%s-%s.%s" % (manifest['name'], manifest['version'], BUNDLE_EXTENSION)
-	bundleDestination = os.path.join(destDir, bundleFilename)
-	with zipfile.ZipFile(bundleDestination, 'w') as z:
-		# FIXME: the include/exclude feature may or may not be useful. Also python files can be pre-compiled.
-		for dir, dirnames, filenames in os.walk(basedir):
-			relativePath = os.path.relpath(dir, basedir)
-			for filename in filenames:
-				pathInBundle = os.path.join(relativePath, filename)
-				absPath = os.path.join(dir, filename)
-				z.write(absPath, pathInBundle)
-	return AddonBundle(bundleDestination)
-
-
-def _report_manifest_errors(manifest):
-	log.warning("Error loading manifest:\n%s", manifest.errors)
-
-class AddonManifest(ConfigObj):
-	""" Add-on manifest file. It contains metadata about an NVDA add-on package. """
-	configspec = ConfigObj(StringIO(
-	"""
-# NVDA Add-on Manifest configuration specification
-# Add-on unique name
-name = string()
-
-# short  summary (label) of the add-on to show to users.
-summary = string()
-
-# Long description with further information and instructions
-description = string(default=None)
-
-# Name of the author or entity that created the add-on
-author = string()
-
-# Version of the add-on. Should preferably in some standard format such as x.y.z
-version = string()
-
-# The minimum required NVDA version for this add-on to work correctly.
-# Should be less than or equal to lastTestedNVDAVersion
-minimumNVDAVersion = apiVersion(default="0.0.0")
-
-# Must be greater than or equal to minimumNVDAVersion
-lastTestedNVDAVersion = apiVersion(default="0.0.0")
-
-# URL for more information about the add-on. New versions and such.
-url= string(default=None)
-
-# Name of default documentation file for the add-on.
-docFileName = string(default=None)
-
-# NOTE: apiVersion:
-# EG: 2019.1.0 or 0.0.0
-# Must have 3 integers separated by dots.
-# The first integer must be a Year (4 characters)
-# "0.0.0" is also valid.
-# The final integer can be left out, and in that case will default to 0. E.g. 2019.1
-
-"""))
-
-	def __init__(self, input, translatedInput=None):
-		""" Constructs an L{AddonManifest} instance from manifest string data
-		@param input: data to read the manifest information
-		@type input: a fie-like object.
-		@param translatedInput: translated manifest input
-		@type translatedInput: file-like object
-		"""
-		super(AddonManifest, self).__init__(input, configspec=self.configspec, encoding='utf-8', default_encoding='utf-8')
-		self._errors = None
-		val = Validator({"apiVersion":validate_apiVersionString})
-		result = self.validate(val, copy=True, preserve_errors=True)
-		if result != True:
-			self._errors = result
-		elif True != self._validateApiVersionRange():
-			self._errors = "Constraint not met: minimumNVDAVersion ({}) <= lastTestedNVDAVersion ({})".format(
-				self.get("minimumNVDAVersion"),
-				self.get("lastTestedNVDAVersion")
-			)
-		self._translatedConfig = None
-		if translatedInput is not None:
-			self._translatedConfig = ConfigObj(translatedInput, encoding='utf-8', default_encoding='utf-8')
-			for k in ('summary','description'):
-				val=self._translatedConfig.get(k)
-				if val:
-					self[k]=val
-
-	@property
-	def errors(self):
-		return self._errors
-
-	def _validateApiVersionRange(self):
-		lastTested = self.get("lastTestedNVDAVersion")
-		minRequiredVersion = self.get("minimumNVDAVersion")
-		return minRequiredVersion <= lastTested
-
-def validate_apiVersionString(value):
-	from configobj.validate import ValidateError
-	if not value or value == "None":
-		return (0, 0, 0)
-	if not isinstance(value, string_types):
-		raise ValidateError('Expected an apiVersion in the form of a string. EG "2019.1.0"')
-	try:
-		tuple = addonAPIVersion.getAPIVersionTupleFromString(value)
-		return tuple
-	except ValueError as e:
-		raise ValidateError('"{}" is not a valid API Version string: {}'.format(value, e))
+# -*- coding: UTF-8 -*-
+#addonHandler.py
+#A part of NonVisual Desktop Access (NVDA)
+#Copyright (C) 2012-2019 Rui Batista, NV Access Limited, Noelia Ruiz Martínez, Joseph Lee, Babbage B.V., Arnold Loubriat
+#This file is covered by the GNU General Public License.
+#See the file COPYING for more details.
+
+import sys
+import os.path
+import gettext
+import tempfile
+import inspect
+import itertools
+import collections
+import pkgutil
+import shutil
+from io import StringIO
+import pickle
+from six import string_types
+import globalVars
+import zipfile
+from configobj import ConfigObj
+from configobj.validate import Validator
+
+import config
+import globalVars
+import languageHandler
+from logHandler import log
+import winKernel
+import addonAPIVersion
+from . import addonVersionCheck
+from .addonVersionCheck import isAddonCompatible
+
+MANIFEST_FILENAME = "manifest.ini"
+stateFilename="addonsState.pickle"
+BUNDLE_EXTENSION = "nvda-addon"
+BUNDLE_MIMETYPE = "application/x-nvda-addon"
+NVDA_ADDON_PROG_ID = "NVDA.Addon.1"
+ADDON_PENDINGINSTALL_SUFFIX=".pendingInstall"
+DELETEDIR_SUFFIX=".delete"
+
+state={}
+
+# Add-ons that are blocked from running because they are incompatible
+_blockedAddons=set()
+
+def loadState():
+	global state
+	statePath=os.path.join(globalVars.appArgs.configPath,stateFilename)
+	try:
+		# #9038: Python 3 requires binary format when working with pickles.
+		with open(statePath, "rb") as f:
+			state = pickle.load(f)
+		if "disabledAddons" not in state:
+			state["disabledAddons"] = set()
+		if "pendingDisableSet" not in state:
+			state["pendingDisableSet"] = set()
+		if "pendingEnableSet" not in state:
+			state["pendingEnableSet"] = set()
+	except:
+		# Defaults.
+		state = {
+			"pendingRemovesSet":set(),
+			"pendingInstallsSet":set(),
+			"disabledAddons":set(),
+			"pendingEnableSet":set(),
+			"pendingDisableSet":set(),
+		}
+
+def saveState():
+	statePath=os.path.join(globalVars.appArgs.configPath,stateFilename)
+	try:
+		# #9038: Python 3 requires binary format when working with pickles.
+		with open(statePath, "wb") as f:
+			pickle.dump(state, f, protocol=0)
+	except:
+		log.debugWarning("Error saving state", exc_info=True)
+
+def getRunningAddons():
+	""" Returns currently loaded add-ons.
+	"""
+	return getAvailableAddons(filterFunc=lambda addon: addon.isRunning)
+
+def getIncompatibleAddons(
+		currentAPIVersion=addonAPIVersion.CURRENT,
+		backCompatToAPIVersion=addonAPIVersion.BACK_COMPAT_TO):
+	""" Returns a generator of the add-ons that are not compatible.
+	"""
+	return getAvailableAddons(
+		filterFunc=lambda addon: (
+			not addonVersionCheck.isAddonCompatible(
+				addon,
+				currentAPIVersion=currentAPIVersion,
+				backwardsCompatToVersion=backCompatToAPIVersion
+		)
+	))
+
+def completePendingAddonRemoves():
+	"""Removes any add-ons that could not be removed on the last run of NVDA"""
+	user_addons = os.path.join(globalVars.appArgs.configPath, "addons")
+	pendingRemovesSet=state['pendingRemovesSet']
+	for addonName in list(pendingRemovesSet):
+		addonPath=os.path.join(user_addons,addonName)
+		if os.path.isdir(addonPath):
+			addon=Addon(addonPath)
+			try:
+				addon.completeRemove()
+			except RuntimeError:
+				log.exception("Failed to remove %s add-on"%addonName)
+				continue
+		pendingRemovesSet.discard(addonName)
+
+def completePendingAddonInstalls():
+	user_addons = os.path.join(globalVars.appArgs.configPath, "addons")
+	pendingInstallsSet=state['pendingInstallsSet']
+	for addonName in pendingInstallsSet:
+		newPath=os.path.join(user_addons,addonName)
+		oldPath=newPath+ADDON_PENDINGINSTALL_SUFFIX
+		try:
+			os.rename(oldPath,newPath)
+		except:
+			log.error("Failed to complete addon installation for %s"%addonName,exc_info=True)
+	pendingInstallsSet.clear()
+
+def removeFailedDeletions():
+	user_addons = os.path.join(globalVars.appArgs.configPath, "addons")
+	for p in os.listdir(user_addons):
+		if p.endswith(DELETEDIR_SUFFIX):
+			path=os.path.join(user_addons,p)
+			shutil.rmtree(path,ignore_errors=True)
+			if os.path.exists(path):
+				log.error("Failed to delete path %s, try removing manually"%path)
+
+_disabledAddons = set()
+def disableAddonsIfAny():
+	"""
+	Disables add-ons if told to do so by the user from add-ons manager.
+	This is usually executed before refreshing the list of available add-ons.
+	"""
+	global _disabledAddons
+	# Pull in and enable add-ons that should be disabled and enabled, respectively.
+	state["disabledAddons"] |= state["pendingDisableSet"]
+	state["disabledAddons"] -= state["pendingEnableSet"]
+	_disabledAddons = state["disabledAddons"]
+	state["pendingDisableSet"].clear()
+	state["pendingEnableSet"].clear()
+
+def initialize():
+	""" Initializes the add-ons subsystem. """
+	if config.isAppX:
+		log.info("Add-ons not supported when running as a Windows Store application")
+		return
+	loadState()
+	removeFailedDeletions()
+	completePendingAddonRemoves()
+	completePendingAddonInstalls()
+	# #3090: Are there add-ons that are supposed to not run for this session?
+	disableAddonsIfAny()
+	getAvailableAddons(refresh=True)
+	saveState()
+
+
+def terminate():
+	""" Terminates the add-ons subsystem. """
+	pass
+
+def _getDefaultAddonPaths():
+	""" Returns paths where addons can be found.
+	For now, only <userConfig>\addons is supported.
+	@rtype: list(string)
+	"""
+	addon_paths = []
+	user_addons = os.path.join(globalVars.appArgs.configPath, "addons")
+	if os.path.isdir(user_addons):
+		addon_paths.append(user_addons)
+	return addon_paths
+
+def _getAvailableAddonsFromPath(path):
+	""" Gets available add-ons from path.
+	An addon is only considered available if the manifest file is loaded with no errors.
+	@param path: path from where to find addon directories.
+	@type path: string
+	@rtype generator of Addon instances
+	"""
+	log.debug("Listing add-ons from %s", path)
+	for p in os.listdir(path):
+		if p.endswith(DELETEDIR_SUFFIX): continue
+		addon_path = os.path.join(path, p)
+		if os.path.isdir(addon_path) and addon_path not in ('.', '..'):
+			if not len(os.listdir(addon_path)):
+				log.error("Error loading Addon from path: %s", addon_path)
+			else:
+				log.debug("Loading add-on from %s", addon_path)
+				try:
+					a = Addon(addon_path)
+					name = a.manifest['name']
+					log.debug(
+						"Found add-on {name} - {a.version}."
+						" Requires API: {a.minimumNVDAVersion}."
+						" Last-tested API: {a.lastTestedNVDAVersion}".format(
+							name=name,
+							a=a
+						))
+					if a.isDisabled:
+						log.debug("Disabling add-on %s", name)
+					if not isAddonCompatible(a):
+						log.debugWarning("Add-on %s is considered incompatible", name)
+						_blockedAddons.add(a.name)
+					yield a
+				except:
+					log.error("Error loading Addon from path: %s", addon_path, exc_info=True)
+				
+_availableAddons = collections.OrderedDict()
+def getAvailableAddons(refresh=False, filterFunc=None):
+	""" Gets all available addons on the system.
+	@param refresh: Whether or not to query the file system for available add-ons.
+	@type refresh: bool
+	@param filterFunc: A function that allows filtering of add-ons.
+		It takes an L{Addon} as its only argument
+		and returns a C{bool} indicating whether the add-on matches the provided filter.
+	@type filterFunc: callable
+	@rtype generator of Addon instances.
+	"""
+	if filterFunc and not callable(filterFunc):
+		raise TypeError("The provided filterFunc is not callable")
+	if refresh:
+		_availableAddons.clear()
+		generators = [_getAvailableAddonsFromPath(path) for path in _getDefaultAddonPaths()]
+		for addon in itertools.chain(*generators):
+			_availableAddons[addon.path] = addon
+	return (addon for addon in _availableAddons.values() if not filterFunc or filterFunc(addon))
+
+def installAddonBundle(bundle):
+	"""Extracts an Addon bundle in to a unique subdirectory of the user addons directory, marking the addon as needing install completion on NVDA restart."""
+	addonPath = os.path.join(globalVars.appArgs.configPath, "addons",bundle.manifest['name']+ADDON_PENDINGINSTALL_SUFFIX)
+	bundle.extract(addonPath)
+	addon=Addon(addonPath)
+	# #2715: The add-on must be added to _availableAddons here so that
+	# translations can be used in installTasks module.
+	_availableAddons[addon.path]=addon
+	try:
+		addon.runInstallTask("onInstall")
+	except:
+		log.error("task 'onInstall' on addon '%s' failed"%addon.name,exc_info=True)
+		del _availableAddons[addon.path]
+		addon.completeRemove(runUninstallTask=False)
+		raise AddonError("Installation failed")
+	state['pendingInstallsSet'].add(bundle.manifest['name'])
+	saveState()
+	return addon
+
+class AddonError(Exception):
+	""" Represents an exception coming from the addon subsystem. """
+
+class AddonBase(object):
+	"""The base class for functionality that is available both for add-on bundles and add-ons on the file system.
+	Subclasses should at least implement L{manifest}.
+	"""
+
+	@property
+	def name(self):
+		return self.manifest['name']
+
+	@property
+	def version(self):
+		return self.manifest['version']
+
+	@property
+	def minimumNVDAVersion(self):
+		return self.manifest.get('minimumNVDAVersion')
+
+	@property
+	def lastTestedNVDAVersion(self):
+		return self.manifest.get('lastTestedNVDAVersion')
+
+class Addon(AddonBase):
+	""" Represents an Add-on available on the file system."""
+	def __init__(self, path):
+		""" Constructs an L{Addon} from.
+		@param path: the base directory for the addon data.
+		@type path: string
+		"""
+		self.path = path
+		self._extendedPackages = set()
+		manifest_path = os.path.join(path, MANIFEST_FILENAME)
+		with open(manifest_path, 'rb') as f:
+			translatedInput = None
+			for translatedPath in _translatedManifestPaths():
+				p = os.path.join(self.path, translatedPath)
+				if os.path.exists(p):
+					log.debug("Using manifest translation from %s", p)
+					translatedInput = open(p, 'rb')
+					break
+			self.manifest = AddonManifest(f, translatedInput)
+			if self.manifest.errors is not None:
+				_report_manifest_errors(self.manifest)
+				raise AddonError("Manifest file has errors.")
+
+	@property
+	def isPendingInstall(self):
+		"""True if this addon has not yet been fully installed."""
+		return self.path.endswith(ADDON_PENDINGINSTALL_SUFFIX)
+
+	@property
+	def isPendingRemove(self):
+		"""True if this addon is marked for removal."""
+		return not self.isPendingInstall and self.name in state['pendingRemovesSet']
+
+	def requestRemove(self):
+		"""Markes this addon for removal on NVDA restart."""
+		if self.isPendingInstall:
+			self.completeRemove()
+			state['pendingInstallsSet'].discard(self.name)
+			#Force availableAddons to be updated
+			getAvailableAddons(refresh=True)
+		else:
+			state['pendingRemovesSet'].add(self.name)
+			# There's no point keeping a record of this add-on pending being disabled now.
+			# However, if the addon is in _disabledAddons, then it needs to stay there so that
+			# the status in addonsManager continues to say "disabled"
+			state['pendingDisableSet'].discard(self.name)
+		saveState()
+
+	def completeRemove(self,runUninstallTask=True):
+		if runUninstallTask:
+			try:
+				# #2715: The add-on must be added to _availableAddons here so that
+				# translations can be used in installTasks module.
+				_availableAddons[self.path] = self
+				self.runInstallTask("onUninstall")
+			except:
+				log.error("task 'onUninstall' on addon '%s' failed"%self.name,exc_info=True)
+			finally:
+				del _availableAddons[self.path]
+		tempPath=tempfile.mktemp(suffix=DELETEDIR_SUFFIX,dir=os.path.dirname(self.path))
+		try:
+			os.rename(self.path,tempPath)
+		except (WindowsError,IOError):
+			raise RuntimeError("Cannot rename add-on path for deletion")
+		shutil.rmtree(tempPath,ignore_errors=True)
+		if os.path.exists(tempPath):
+			log.error("Error removing addon directory %s, deferring until next NVDA restart"%self.path)
+		# clean up the addons state. If an addon with the same name is installed, it should not be automatically
+		# disabled / blocked.
+		log.debug("removing addon {} from _disabledAddons/_blockedAddons".format(self.name))
+		_disabledAddons.discard(self.name)
+		_blockedAddons.discard(self.name)
+		saveState()
+
+	def addToPackagePath(self, package):
+		""" Adds this L{Addon} extensions to the specific package path if those exist.
+		This allows the addon to "run" / be available because the package is able to search its path,
+		looking for particular modules. This is used by the following:
+		- `globalPlugins`
+		- `appModules`
+		- `synthDrivers`
+		- `brailleDisplayDrivers`
+		@param package: the python module representing the package.
+		@type package: python module.
+		"""
+		# #3090: Ensure that we don't add disabled / blocked add-ons to package path.
+		# By returning here the addon does not "run"/ become active / registered.
+		if self.isDisabled or self.isBlocked:
+			return
+
+		extension_path = os.path.join(self.path, package.__name__)
+		if not os.path.isdir(extension_path):
+			# This addon does not have extension points for this package
+			return
+		converted_path = self._getPathForInclusionInPackage(package)
+		package.__path__.insert(0, converted_path)
+		self._extendedPackages.add(package)
+		log.debug("Addon %s added to %s package path", self.manifest['name'], package.__name__)
+
+	def enable(self, shouldEnable):
+		"""Sets this add-on to be disabled or enabled when NVDA restarts."""
+		if shouldEnable:
+			if not isAddonCompatible(self):
+				import addonAPIVersion
+				raise AddonError(
+					"Add-on is not compatible:"
+					" minimum NVDA version {}, last tested version {},"
+					" NVDA current {}, NVDA backwards compatible to {}".format(
+						self.manifest['minimumNVDAVersion'],
+						self.manifest['lastTestedNVDAVersion'],
+						addonAPIVersion.CURRENT,
+						addonAPIVersion.BACK_COMPAT_TO
+					)
+				)
+			if self.name in state["pendingDisableSet"]:
+				# Undoing a pending disable.
+				state["pendingDisableSet"].discard(self.name)
+			else:
+				state["pendingEnableSet"].add(self.name)
+		else:
+			if self.name in state["pendingEnableSet"]:
+				# Undoing a pending enable.
+				state["pendingEnableSet"].discard(self.name)
+			# No need to disable an addon that is already disabled.
+			# This also prevents the status in the add-ons dialog from saying "disabled, pending disable"
+			elif self.name not in state["disabledAddons"]:
+				state["pendingDisableSet"].add(self.name)
+		# Record enable/disable flags as a way of preparing for disaster such as sudden NVDA crash.
+		saveState()
+
+	@property
+	def isRunning(self):
+		return not (globalVars.appArgs.disableAddons or self.isPendingInstall or self.isDisabled or self.isBlocked)
+
+	@property
+	def isDisabled(self):
+		return self.name in _disabledAddons
+
+	@property
+	def isBlocked(self):
+		return self.name in _blockedAddons
+
+	@property
+	def isPendingEnable(self):
+		return self.name in state["pendingEnableSet"]
+
+	@property
+	def isPendingDisable(self):
+		return self.name in state["pendingDisableSet"]
+
+	def _getPathForInclusionInPackage(self, package):
+		extension_path = os.path.join(self.path, package.__name__)
+		return extension_path
+
+	def loadModule(self, name):
+		""" loads a python module from the addon directory
+		@param name: the module name
+		@type name: string
+		@returns the python module with C{name}
+		@rtype python module
+		"""
+		log.debug("Importing module %s from plugin %s", name, self.name)
+		importer = pkgutil.ImpImporter(self.path)
+		loader = importer.find_module(name)
+		if not loader:
+			return None
+		# Create a qualified full name to avoid modules with the same name on sys.modules.
+		fullname = "addons.%s.%s" % (self.name, name)
+		try:
+			return loader.load_module(fullname)
+		except ImportError:
+			# in this case return None, any other error throw to be handled elsewhere
+			return None
+
+	def getTranslationsInstance(self, domain='nvda'):
+		""" Gets the gettext translation instance for this add-on.
+		<addon-path>\\locale will be used to find .mo files, if exists.
+		If a translation file is not found the default fallback null translation is returned.
+		@param domain: the translation domain to retrieve. The 'nvda' default should be used in most cases.
+		@returns: the gettext translation class.
+		"""
+		localedir = os.path.join(self.path, "locale")
+		return gettext.translation(domain, localedir=localedir, languages=[languageHandler.getLanguage()], fallback=True)
+
+	def runInstallTask(self,taskName,*args,**kwargs):
+		"""
+		Executes the function having the given taskName with the given args and kwargs,
+		in the add-on's installTasks module if it exists.
+		"""
+		if not hasattr(self,'_installTasksModule'):
+			self._installTasksModule=self.loadModule('installTasks')
+		if self._installTasksModule:
+			func=getattr(self._installTasksModule,taskName,None)
+			if func:
+				func(*args,**kwargs)
+
+	def getDocFilePath(self, fileName=None):
+		"""Get the path to a documentation file for this add-on.
+		The file should be located in C{doc\lang\file} inside the add-on,
+		where C{lang} is the language code and C{file} is the requested file name.
+		Failing that, the language without country is tried.
+		English is tried as a last resort.
+		An add-on can specify a default documentation file name
+		via the docFileName parameter in its manifest.
+		@param fileName: The requested file name or C{None} for the add-on's default.
+		@type fileName: str
+		@return: The path to the requested file or C{None} if it wasn't found.
+		@rtype: str
+		"""
+		if not fileName:
+			fileName = self.manifest["docFileName"]
+			if not fileName:
+				return None
+		docRoot = os.path.join(self.path, "doc")
+		lang = languageHandler.getLanguage()
+		langs = [lang]
+		if "_" in lang:
+			lang = lang.split("_", 1)[0]
+			langs.append(lang)
+		if lang != "en":
+			langs.append("en")
+		for lang in langs:
+			docFile = os.path.join(docRoot, lang, fileName)
+			if os.path.isfile(docFile):
+				return docFile
+		return None
+
+def getCodeAddon(obj=None, frameDist=1):
+	""" Returns the L{Addon} where C{obj} is defined. If obj is None the caller code frame is assumed to allow simple retrieval of "current calling addon".
+	@param obj: python object or None for default behaviour.
+	@param frameDist: how many frames is the caller code. Only change this for functions in this module.
+	@return: L{Addon} instance or None if no code does not belong to a add-on package.
+	@rtype: C{Addon}
+	"""
+	global _availableAddons
+	if obj is None:
+		obj = sys._getframe(frameDist)
+	fileName  = inspect.getfile(obj)
+	assert os.path.isabs(fileName), f"Module file name {fileName} is not absolute"
+	dir = os.path.normpath(os.path.dirname(fileName))
+	# if fileName is not a subdir of one of the addon paths
+	# It does not belong to an addon.
+	addonsPath = None
+	for addonsPath in _getDefaultAddonPaths():
+		addonsPath = os.path.normpath(addonsPath)
+		if dir.startswith(addonsPath):
+			break
+	else:
+		raise AddonError("Code does not belong to an addon package.")
+	assert addonsPath is not None
+	curdir = dir
+	while curdir.startswith(addonsPath) and len(curdir) > len(addonsPath):
+		if curdir in _availableAddons:
+			return _availableAddons[curdir]
+		curdir = os.path.normpath(os.path.join(curdir, ".."))
+	# Not found!
+	raise AddonError("Code does not belong to an addon")
+
+def initTranslation():
+	addon = getCodeAddon(frameDist=2)
+	translations = addon.getTranslationsInstance()
+	# Point _ to the translation object in the globals namespace of the caller frame
+	# FIXME: should we retrieve the caller module object explicitly?
+	try:
+		callerFrame = inspect.currentframe().f_back
+		callerFrame.f_globals['_'] = translations.gettext
+		# Install our pgettext function.
+		callerFrame.f_globals['pgettext'] = languageHandler.makePgettext(translations)
+	finally:
+		del callerFrame # Avoid reference problems with frames (per python docs)
+
+def _translatedManifestPaths(lang=None, forBundle=False):
+	if lang is None:
+		lang = languageHandler.getLanguage() # can't rely on default keyword arguments here.
+	langs=[lang]
+	if '_' in lang:
+		langs.append(lang.split('_')[0])
+		if lang!='en' and not lang.startswith('en_'):
+			langs.append('en')
+	sep = "/" if forBundle else os.path.sep
+	return [sep.join(("locale", lang, MANIFEST_FILENAME)) for lang in langs]
+
+
+class AddonBundle(AddonBase):
+	""" Represents the contents of an NVDA addon suitable for distribution.
+	The bundle is compressed using the zip file format. Manifest information
+	is available without the need for extraction."""
+	def __init__(self, bundlePath):
+		""" Constructs an L{AddonBundle} from a filename.
+		@param bundlePath: The path for the bundle file.
+		"""
+		self._path = bundlePath
+		# Read manifest:
+		translatedInput=None
+		with zipfile.ZipFile(self._path, 'r') as z:
+			for translationPath in _translatedManifestPaths(forBundle=True):
+				try:
+					# ZipFile.open opens every file in binary mode.
+					# decoding is handled by configobj.
+					translatedInput = z.open(translationPath, 'r')
+					break
+				except KeyError:
+					pass
+			self._manifest = AddonManifest(
+				# ZipFile.open opens every file in binary mode.
+				# decoding is handled by configobj.
+				z.open(MANIFEST_FILENAME, 'r'),
+				translatedInput=translatedInput
+			)
+			if self.manifest.errors is not None:
+				_report_manifest_errors(self.manifest)
+				raise AddonError("Manifest file has errors.")
+
+	def extract(self, addonPath):
+		""" Extracts the bundle content to the specified path.
+		The addon will be extracted to L{addonPath}
+		@param addonPath: Path where to extract contents.
+		@type addonPath: string
+		"""
+		with zipfile.ZipFile(self._path, 'r') as z:
+			for info in z.infolist():
+				if isinstance(info.filename, bytes):
+					# #2505: Handle non-Unicode file names.
+					# Most archivers seem to use the local OEM code page, even though the spec says only cp437.
+					# HACK: Overriding info.filename is a bit ugly, but it avoids a lot of code duplication.
+					info.filename = info.filename.decode("cp%d" % winKernel.kernel32.GetOEMCP())
+				z.extract(info, addonPath)
+
+	@property
+	def manifest(self):
+		""" Gets the manifest for the represented Addon.
+		@rtype: AddonManifest
+		"""
+		return self._manifest
+
+	def __repr__(self):
+		return "<AddonBundle at %s>" % self._path
+
+def createAddonBundleFromPath(path, destDir=None):
+	""" Creates a bundle from a directory that contains a a addon manifest file."""
+	basedir = path
+	# If  caller did not provide a destination directory name
+	# Put the bundle at the same level as the add-on's top-level directory,
+	# That is, basedir/..
+	if destDir is None:
+		destDir = os.path.dirname(basedir)
+	manifest_path = os.path.join(basedir, MANIFEST_FILENAME)
+	if not os.path.isfile(manifest_path):
+		raise AddonError("Can't find %s manifest file." % manifest_path)
+	with open(manifest_path, 'rb') as f:
+		manifest = AddonManifest(f)
+	if manifest.errors is not None:
+		_report_manifest_errors(manifest)
+		raise AddonError("Manifest file has errors.")
+	bundleFilename = "%s-%s.%s" % (manifest['name'], manifest['version'], BUNDLE_EXTENSION)
+	bundleDestination = os.path.join(destDir, bundleFilename)
+	with zipfile.ZipFile(bundleDestination, 'w') as z:
+		# FIXME: the include/exclude feature may or may not be useful. Also python files can be pre-compiled.
+		for dir, dirnames, filenames in os.walk(basedir):
+			relativePath = os.path.relpath(dir, basedir)
+			for filename in filenames:
+				pathInBundle = os.path.join(relativePath, filename)
+				absPath = os.path.join(dir, filename)
+				z.write(absPath, pathInBundle)
+	return AddonBundle(bundleDestination)
+
+
+def _report_manifest_errors(manifest):
+	log.warning("Error loading manifest:\n%s", manifest.errors)
+
+class AddonManifest(ConfigObj):
+	""" Add-on manifest file. It contains metadata about an NVDA add-on package. """
+	configspec = ConfigObj(StringIO(
+	"""
+# NVDA Add-on Manifest configuration specification
+# Add-on unique name
+name = string()
+
+# short  summary (label) of the add-on to show to users.
+summary = string()
+
+# Long description with further information and instructions
+description = string(default=None)
+
+# Name of the author or entity that created the add-on
+author = string()
+
+# Version of the add-on. Should preferably in some standard format such as x.y.z
+version = string()
+
+# The minimum required NVDA version for this add-on to work correctly.
+# Should be less than or equal to lastTestedNVDAVersion
+minimumNVDAVersion = apiVersion(default="0.0.0")
+
+# Must be greater than or equal to minimumNVDAVersion
+lastTestedNVDAVersion = apiVersion(default="0.0.0")
+
+# URL for more information about the add-on. New versions and such.
+url= string(default=None)
+
+# Name of default documentation file for the add-on.
+docFileName = string(default=None)
+
+# NOTE: apiVersion:
+# EG: 2019.1.0 or 0.0.0
+# Must have 3 integers separated by dots.
+# The first integer must be a Year (4 characters)
+# "0.0.0" is also valid.
+# The final integer can be left out, and in that case will default to 0. E.g. 2019.1
+
+"""))
+
+	def __init__(self, input, translatedInput=None):
+		""" Constructs an L{AddonManifest} instance from manifest string data
+		@param input: data to read the manifest information
+		@type input: a fie-like object.
+		@param translatedInput: translated manifest input
+		@type translatedInput: file-like object
+		"""
+		super(AddonManifest, self).__init__(input, configspec=self.configspec, encoding='utf-8', default_encoding='utf-8')
+		self._errors = None
+		val = Validator({"apiVersion":validate_apiVersionString})
+		result = self.validate(val, copy=True, preserve_errors=True)
+		if result != True:
+			self._errors = result
+		elif True != self._validateApiVersionRange():
+			self._errors = "Constraint not met: minimumNVDAVersion ({}) <= lastTestedNVDAVersion ({})".format(
+				self.get("minimumNVDAVersion"),
+				self.get("lastTestedNVDAVersion")
+			)
+		self._translatedConfig = None
+		if translatedInput is not None:
+			self._translatedConfig = ConfigObj(translatedInput, encoding='utf-8', default_encoding='utf-8')
+			for k in ('summary','description'):
+				val=self._translatedConfig.get(k)
+				if val:
+					self[k]=val
+
+	@property
+	def errors(self):
+		return self._errors
+
+	def _validateApiVersionRange(self):
+		lastTested = self.get("lastTestedNVDAVersion")
+		minRequiredVersion = self.get("minimumNVDAVersion")
+		return minRequiredVersion <= lastTested
+
+def validate_apiVersionString(value):
+	from configobj.validate import ValidateError
+	if not value or value == "None":
+		return (0, 0, 0)
+	if not isinstance(value, string_types):
+		raise ValidateError('Expected an apiVersion in the form of a string. EG "2019.1.0"')
+	try:
+		tuple = addonAPIVersion.getAPIVersionTupleFromString(value)
+		return tuple
+	except ValueError as e:
+		raise ValidateError('"{}" is not a valid API Version string: {}'.format(value, e))