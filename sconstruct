--- conflicted
+++ resolved
@@ -1,374 +1,369 @@
-###
-#This file is a part of the NVDA project.
-#URL: http://www.nvda-project.org/
-#Copyright 2010-2014 NV Access Limited.
-#This program is free software: you can redistribute it and/or modify
-#it under the terms of the GNU General Public License version 2.0, as published by
-#the Free Software Foundation.
-#This program is distributed in the hope that it will be useful,
-#but WITHOUT ANY WARRANTY; without even the implied warranty of
-#MERCHANTABILITY or FITNESS FOR A PARTICULAR PURPOSE.
-#This license can be found at:
-#http://www.gnu.org/licenses/old-licenses/gpl-2.0.html
-###
-
-import sys
-import os
-import time
-import _winreg
-from glob import glob
-
-def recursiveCopy(env,targetDir,sourceDir):
-	targets=[]
-	for topDir,subDirs,files in os.walk(sourceDir.abspath):
-		relTopDir=os.path.relpath(topDir,sourceDir.abspath)
-		for f in files:
-			fNode=targetDir.Dir(relTopDir).File(f)
-			env.Command(fNode,Dir(topDir).File(f),Copy('$TARGET','$SOURCE'))
-			targets.append(fNode)
-		if len(files)==0:
-			dNode=targetDir.Dir(relTopDir)
-			env.Command(dNode,Dir(topDir),Mkdir('$TARGET'))
-			targets.append(dNode)
-	return targets
-
-# Import NVDA's versionInfo module.
-import gettext
-gettext.install("nvda", unicode=True)
-sys.path.append("source")
-import versionInfo
-del sys.path[-1]
-
-makensis = "miscDeps\\tools\\NSIS\\makensis"
-
-# Get the path to xgettext.
-XGETTEXT = os.path.abspath(os.path.join("miscDeps", "tools", "xgettext.exe"))
-
-def keyCommandsDocTool(env):
-	import keyCommandsDoc
-	kcdAction=env.Action(
-		lambda target,source,env: not keyCommandsDoc.KeyCommandsMaker(source[0].path,target[0].path).make(),
-		lambda target,source,env: 'Generating %s'%target[0],
-	)
-	kcdBuilder=env.Builder(
-		action=kcdAction,
-		suffix='.t2t',
-		src_suffix='.t2t',
-	)
-	env['BUILDERS']['keyCommandsDoc']=kcdBuilder
-
-keyCommandsLangBlacklist=set([])
-
-vars = Variables()
-vars.Add("version", "The version of this build", versionInfo.version)
-vars.Add(BoolVariable("release", "Whether this is a release version", False))
-vars.Add("publisher", "The publisher of this build", versionInfo.publisher)
-vars.Add("updateVersionType", "The version type for which to check for updates", versionInfo.updateVersionType or "")
-vars.Add(PathVariable("certFile", "The certificate file with which to sign executables", "",
-	lambda key, val, env: not val or PathVariable.PathIsFile(key, val, env)))
-vars.Add("certPassword", "The password for the private key in the signing certificate", "")
-vars.Add("certTimestampServer", "The URL of the timestamping server to use to timestamp authenticode signatures", "")
-vars.Add(PathVariable("outputDir", "The directory where the final built archives and such will be placed", "output",PathVariable.PathIsDirCreate))
-vars.Add(ListVariable("nvdaHelperDebugFlags", "a list of debugging features you require", 'none', ["debugCRT","RTC"]))
-vars.Add(EnumVariable('nvdaHelperLogLevel','The level of logging you wish to see, lower is more verbose','15',allowed_values=[str(x) for x in xrange(60)]))
-
-#Base environment for this and sub sconscripts
-env = Environment(variables=vars,HOST_ARCH='x86',tools=["textfile","gettext","t2t",keyCommandsDocTool,'doxygen'])
-
-# speed up subsiquent runs by checking timestamps of targets and dependencies, and only using md5 if timestamps differ.
-env.Decider('MD5-timestamp')
-
-#Make our recursiveCopy function available to any script using this environment
-env.AddMethod(recursiveCopy)
-
-#Check for any unknown variables
-unknown=vars.UnknownVariables().keys()
-if len(unknown)>0:
-	print "Unknown commandline variables: %s"%unknown
-	Exit(1)
-
-#Ensure that any Python subprocesses (such as for py2exe) can find our Python directory in miscDeps
-env['ENV']['PYTHONPATH']=Dir('#miscDeps/python').abspath
-
-env["copyright"]=versionInfo.copyright
-version = env["version"]
-release = env["release"]
-publisher = env["publisher"]
-certFile = env["certFile"]
-certPassword = env["certPassword"]
-certTimestampServer = env["certTimestampServer"]
-userDocsDir=Dir('user_docs')
-sourceDir = Dir("source")
-Export('sourceDir')
-clientDir=Dir('extras/controllerClient')
-Export('clientDir')
-sourceLibDir=sourceDir.Dir('lib')
-Export('sourceLibDir')
-sourceTypelibDir=sourceDir.Dir('typelibs')
-Export('sourceTypelibDir')
-sourceLibDir64=sourceDir.Dir('lib64')
-Export('sourceLibDir64')
-buildDir = Dir("build")
-outFilePrefix = "nvda{type}_{version}".format(type="" if release else "_snapshot", version=version)
-outputDir=Dir(env['outputDir'])
-devDocsOutputDir=outputDir.Dir('devDocs')
-
-# An action to sign an executable with certFile.
-signExecCmd = ["signtool", "sign", "/f", certFile]
-if certPassword:
-	signExecCmd.extend(("/p", certPassword))
-if certTimestampServer:
-	signExecCmd.extend(("/t", certTimestampServer))
-def signExec(target,source,env):
-	# #3795: signtool can quite commonly fail with timestamping, so allow it to try up to 3 times with a 1 second delay between each try. 
-	res=0
-	for count in xrange(3):
-		res=env.Execute([signExecCmd+[target[0].abspath]])
-		if not res:
-			return 0 # success
-		time.sleep(1)
-	return res # failed
-#Export via scons environment so other libraries can be signed
-env['signExec']=signExec
-
-#architecture-specific environments
-archTools=['default','windowsSdk','midl','msrpc']
-env32=env.Clone(TARGET_ARCH='x86',tools=archTools)
-env64=env.Clone(TARGET_ARCH='x86_64',tools=archTools)
-env=env32
-
-
-#Fill sourceDir with anything provided for it by miscDeps
-env.recursiveCopy(sourceDir,Dir('miscdeps/source'))
-
-env.SConscript('source/comInterfaces_sconscript',exports=['env'])
-
-#Process nvdaHelper scons files
-env32.SConscript('nvdaHelper/archBuild_sconscript',exports={'env':env32,'clientInstallDir':clientDir.Dir('x86'),'libInstallDir':sourceLibDir},variant_dir='build/x86')
-env64.SConscript('nvdaHelper/archBuild_sconscript',exports={'env':env64,'clientInstallDir':clientDir.Dir('x64'),'libInstallDir':sourceLibDir64},variant_dir='build/x86_64')
-
-#Allow all NVDA's gettext po files to be compiled in source/locale
-for po in env.Glob(sourceDir.path+'/locale/*/lc_messages/*.po'):
-	env.gettextMoFile(po)
-
-#Allow all key command t2t files to be generated from their userGuide t2t sources
-for lang in os.listdir(userDocsDir.path):
-	if lang in keyCommandsLangBlacklist: continue
-	for ug in glob(os.path.join(userDocsDir.path,lang,'userGuide.t2t')):
-		env.keyCommandsDoc(File(ug).File('keyCommands.t2t'),ug)
-
-t2tBuildConf = env.Textfile(userDocsDir.File("build.t2tConf"), [
-	# We need to do this one as PostProc so it gets converted for the title.
-	r"%!PostProc: NVDA_VERSION {}".format(version),
-	r"%!PreProc: NVDA_URL {}".format(versionInfo.url),
-	r"%!PreProc: NVDA_COPYRIGHT_YEARS {}".format(versionInfo.copyrightYears),
-])
-
-#Allow all t2t files to be converted to html in user_docs
-#As we use scons Glob this will also include the keyCommands.t2t files
-for t2tFile in env.Glob(os.path.join(userDocsDir.path,'*','*.t2t')):
-	htmlFile=env.txt2tags(t2tFile)
-	#txt2tags can not be run in parallel so make sure scons knows this
-	env.SideEffect('_txt2tags',htmlFile)
-	# All of our t2t files require build.t2tConf.
-	env.Depends(htmlFile,t2tBuildConf)
-#And also build the developer guide -- which must be moved at some point
-htmlFile=env.txt2tags('developerGuide.t2t')
-env.SideEffect('_txt2tags',htmlFile)
-devGuide=env.Command(devDocsOutputDir.File('developerGuide.html'),htmlFile,Move('$TARGET','$SOURCE'))
-env.Alias("developerGuide",devGuide)
-
-#Generate all needed comtypes COM interfaces
-#command = ['cd', sourceDir.path, '&&', sys.executable]
-#if release:
-#	command.append('-O')
-#command.append('generateComInterfaces.py')
-#comInterfaces = env.Command(sourceDir.Dir('comInterfaces'), None, [command])
-#env.AlwaysBuild(comInterfaces)
-#env.Depends(comInterfaces,sourceDir.Dir('typelibs'))
-
-
-# A builder to generate an NVDA distribution.
-def NVDADistGenerator(target, source, env, for_signature):
-	buildVersionFn = os.path.join(str(source[0]), "_buildVersion.py")
-	# Make the NVDA build use the specified version.
-	# We don't do this using normal scons mechanisms because we want it to be cleaned up immediately after this builder
-	# and py2exe will cause bytecode files to be created for it which scons doesn't know about.
-	updateVersionType = env["updateVersionType"] or None
-	action = [lambda target, source, env: file(buildVersionFn, "w").write(
-		'version = {version!r}\r\n'
-		'publisher = {publisher!r}\r\n'
-		'updateVersionType = {updateVersionType!r}\r\n'
-		.format(version=version, publisher=publisher, updateVersionType=updateVersionType))]
-
-	buildCmd = ["cd", source[0].path, "&&",
-		sys.executable]
-	if release:
-		buildCmd.append("-O")
-	buildCmd.extend(("setup.py", "build", "--build-base", buildDir.abspath,
-		"py2exe", "--dist-dir", target[0].abspath))
-	if release:
-		buildCmd.append("-O1")
-	action.append(buildCmd)
-
-	if env.get("uiAccess"):
-		buildCmd.append("--enable-uiAccess")
-	if certFile:
-<<<<<<< HEAD
-		for prog in "nvda_noUIAccess", "nvda_uiAccess", "nvda_slave", "nvda_service", "nvda_eoaProxy":
-			action.append(signExec[:-1] + [os.path.join(target[0].path, "%s.exe" % prog)])
-=======
-		for prog in "nvda_noUIAccess.exe", "nvda_uiAccess.exe", "nvda_slave.exe", "nvda_service.exe":
-			action.append(lambda target,source,env: signExec([target[0].File(prog)],source,env))
->>>>>>> 9c4b1986
-
-	for ext in "", "c", "o":
-		action.append(Delete(buildVersionFn + ext))
-
-	return action
-env["BUILDERS"]["NVDADist"] = Builder(generator=NVDADistGenerator, target_factory=Dir)
-
-# A builder to generate a zip archive.
-# We roll our own instead of using env.Zip because we want to create some archives
-# relative to a specified directory.
-def ZipArchiveAction(target, source, env):
-	relativeTo = env.get("relativeTo", None)
-	if relativeTo:
-		relativeTo = relativeTo.path
-		def getArcName(origName):
-			arcName = os.path.relpath(origName, relativeTo)
-			if arcName.startswith(".."):
-				arcName = arcName.replace(".." + os.path.sep, "")
-			return "" if arcName == "." else arcName
-	else:
-		getArcName = lambda origName: "" if origName == "." else origName
-
-	# Nasty hack to make zipfile use best compression, since it isn't configurable.
-	# Tried setting memlevel to 9 as well, but it made compression slightly worse.
-	import zlib
-	origZDefComp = zlib.Z_DEFAULT_COMPRESSION
-	zlib.Z_DEFAULT_COMPRESSION = zlib.Z_BEST_COMPRESSION
-
-	import zipfile
-	zf = None
-	try:
-		zf = zipfile.ZipFile(target[0].path, "w", zipfile.ZIP_DEFLATED)
-		for s in source:
-			if os.path.isdir(s.path):
-				for path, dirs, files in os.walk(s.path):
-					arcPath = getArcName(path)
-					if arcPath:
-						zf.write(path, arcPath)
-					for f in files:
-						zf.write(os.path.join(path, f), os.path.join(arcPath, f))
-			else:
-				zf.write(s.path, getArcName(s.path))
-
-	finally:
-		if zf:
-			zf.close()
-		zlib.Z_DEFAULT_COMPRESSION = origZDefComp
-
-env["BUILDERS"]["ZipArchive"] = Builder(action=ZipArchiveAction)
-
-uninstFile=File("dist/uninstall.exe")
-uninstGen = env.Command(File("uninstaller/uninstGen.exe"), "uninstaller/uninst.nsi",
-	[[makensis, "/V2",
-	"/DVERSION=$version", '/DPUBLISHER="$publisher"','/DCOPYRIGHT="$copyright"',
-	"/DUNINSTEXE=%s"%uninstFile.abspath,
-	"/DINSTEXE=${TARGET.abspath}",
-	"$SOURCE"]])
-uninstaller=env.Command(uninstFile,uninstGen,[uninstGen])
-if certFile:
-	env.AddPostAction(uninstaller, [signExec])
-
-dist = env.NVDADist("dist", [sourceDir,userDocsDir], uiAccess=bool(certFile))
-env.Depends(dist,uninstaller)
-# Dir node targets don't get cleaned, so cleaning of the dist nodes has to be explicitly specified.
-env.Clean(dist, dist)
-# Clean the intermediate build directory.
-env.Clean([dist], buildDir)
-
-launcher = env.Command(outputDir.File("%s.exe" % outFilePrefix), ["launcher/nvdaLauncher.nsi", dist],
-	[[makensis, "/V2",
-	"/DVERSION=$version", '/DPUBLISHER="$publisher"','/DCOPYRIGHT="$copyright"',
-	"/DNVDADistDir=${SOURCES[1].abspath}", "/DLAUNCHEREXE=${TARGET.abspath}",
-	"$SOURCE"]])
-if certFile:
-	env.AddPostAction(launcher, [signExec])
-env.Alias("launcher", launcher)
-
-clientArchive = env.ZipArchive(outputDir.File("%s_controllerClient.zip" % outFilePrefix), clientDir, relativeTo=clientDir)
-env.Alias("client", clientArchive)
-
-changesFile=env.Command(outputDir.File("%s_changes.html" % outFilePrefix),userDocsDir.File('en/changes.html'),Copy('$TARGET','$SOURCE'))
-env.Alias('changes',changesFile)
-userGuideFile=env.Command(outputDir.File("userGuide.html"),userDocsDir.File('en/userGuide.html'),Copy('$TARGET','$SOURCE'))
-env.Alias('userGuide',userGuideFile)
-
-def makePot(target, source, env):
-	# Generate the pot.
-	if env.Execute([["cd", sourceDir, "&&",
-			XGETTEXT,
-			"-o", target[0].abspath,
-			"--package-name", versionInfo.name, "--package-version", version,
-			"--foreign-user",
-			"--add-comments=Translators:",
-			"--keyword=pgettext:1c,2",
-			# Needed because xgettext doesn't recognise the .pyw extension.
-			"--language=python",
-		] + [os.path.relpath(str(f), str(sourceDir)) for f in source]
-	]) != 0:
-		raise RuntimeError("xgettext failed")
-
-	# Tweak the headers.
-	potFn = str(target[0])
-	tmpFn = "%s.tmp" % potFn
-	with file(potFn, "rt") as inp, file(tmpFn, "wt") as out:
-		for lineNum, line in enumerate(inp):
-			if lineNum == 1:
-				line = "# %s\n" % versionInfo.copyright
-			elif lineNum == 2:
-				# Delete line.
-				continue
-			elif lineNum == 15:
-				line = line.replace("CHARSET", "UTF-8")
-			out.write(line)
-	os.remove(potFn)
-	os.rename(tmpFn, potFn)
-
-devDocs_nvdaHelper_temp=env.Doxygen(source='nvdaHelper/doxyfile')
-devDocs_nvdaHelper=env.Command(devDocsOutputDir.Dir('nvdaHelper'),devDocs_nvdaHelper_temp,Move('$TARGET','$SOURCE'))
-env.Alias('devDocs_nvdaHelper', devDocs_nvdaHelper)
-env.Clean('devDocs_nvdaHelper', devDocs_nvdaHelper)
-
-devDocs_nvda = env.Command(devDocsOutputDir.Dir("nvda"), None, [[
-	"cd", sourceDir.path, "&&",
-	sys.executable, "-c", "import sourceEnv; from epydoc.cli import cli; cli()",
-	"--output", "${TARGET.abspath}",
-	"--quiet", "--html", "--include-log", "--no-frames",
-	"--name", "NVDA", "--url", "http://www.nvda-project.org/",
-	"*.py", "appModules", "brailleDisplayDrivers", r"comInterfaces\__init__.py",
-	"config", "globalPlugins", "gui", "NVDAObjects",
-	"synthDrivers", "textInfos", "virtualBuffers",
-]])
-
-env.Alias('devDocs', [devGuide, devDocs_nvda])
-env.Clean('devDocs', [devGuide, devDocs_nvda])
-
-pot = env.Command(outputDir.File("%s.pot" % outFilePrefix),
-	# Don't use sourceDir as the source, as this depends on comInterfaces and nvdaHelper.
-	# We only depend on the Python files.
-	[f for pattern in ("*.py", "*.pyw", r"*\*.py", r"*\*\*.py") for f in env.Glob(os.path.join(sourceDir.path, pattern))],
-	makePot)
-
-env.Alias("pot", pot)
-
-symbolsList=[]
-symbolsList.extend(env.Glob(os.path.join(sourceLibDir.path,'*.pdb')))
-symbolsList.extend(env.Glob(os.path.join(sourceLibDir64.path,'*.pdb')))
-symbolsArchive = env.ZipArchive(outputDir.File("%s_debugSymbols.zip" % outFilePrefix), symbolsList)
-env.Alias("symbolsArchive", symbolsArchive)
-
-env.Default(dist)
-
+###
+#This file is a part of the NVDA project.
+#URL: http://www.nvda-project.org/
+#Copyright 2010-2014 NV Access Limited.
+#This program is free software: you can redistribute it and/or modify
+#it under the terms of the GNU General Public License version 2.0, as published by
+#the Free Software Foundation.
+#This program is distributed in the hope that it will be useful,
+#but WITHOUT ANY WARRANTY; without even the implied warranty of
+#MERCHANTABILITY or FITNESS FOR A PARTICULAR PURPOSE.
+#This license can be found at:
+#http://www.gnu.org/licenses/old-licenses/gpl-2.0.html
+###
+
+import sys
+import os
+import time
+import _winreg
+from glob import glob
+
+def recursiveCopy(env,targetDir,sourceDir):
+	targets=[]
+	for topDir,subDirs,files in os.walk(sourceDir.abspath):
+		relTopDir=os.path.relpath(topDir,sourceDir.abspath)
+		for f in files:
+			fNode=targetDir.Dir(relTopDir).File(f)
+			env.Command(fNode,Dir(topDir).File(f),Copy('$TARGET','$SOURCE'))
+			targets.append(fNode)
+		if len(files)==0:
+			dNode=targetDir.Dir(relTopDir)
+			env.Command(dNode,Dir(topDir),Mkdir('$TARGET'))
+			targets.append(dNode)
+	return targets
+
+# Import NVDA's versionInfo module.
+import gettext
+gettext.install("nvda", unicode=True)
+sys.path.append("source")
+import versionInfo
+del sys.path[-1]
+
+makensis = "miscDeps\\tools\\NSIS\\makensis"
+
+# Get the path to xgettext.
+XGETTEXT = os.path.abspath(os.path.join("miscDeps", "tools", "xgettext.exe"))
+
+def keyCommandsDocTool(env):
+	import keyCommandsDoc
+	kcdAction=env.Action(
+		lambda target,source,env: not keyCommandsDoc.KeyCommandsMaker(source[0].path,target[0].path).make(),
+		lambda target,source,env: 'Generating %s'%target[0],
+	)
+	kcdBuilder=env.Builder(
+		action=kcdAction,
+		suffix='.t2t',
+		src_suffix='.t2t',
+	)
+	env['BUILDERS']['keyCommandsDoc']=kcdBuilder
+
+keyCommandsLangBlacklist=set([])
+
+vars = Variables()
+vars.Add("version", "The version of this build", versionInfo.version)
+vars.Add(BoolVariable("release", "Whether this is a release version", False))
+vars.Add("publisher", "The publisher of this build", versionInfo.publisher)
+vars.Add("updateVersionType", "The version type for which to check for updates", versionInfo.updateVersionType or "")
+vars.Add(PathVariable("certFile", "The certificate file with which to sign executables", "",
+	lambda key, val, env: not val or PathVariable.PathIsFile(key, val, env)))
+vars.Add("certPassword", "The password for the private key in the signing certificate", "")
+vars.Add("certTimestampServer", "The URL of the timestamping server to use to timestamp authenticode signatures", "")
+vars.Add(PathVariable("outputDir", "The directory where the final built archives and such will be placed", "output",PathVariable.PathIsDirCreate))
+vars.Add(ListVariable("nvdaHelperDebugFlags", "a list of debugging features you require", 'none', ["debugCRT","RTC"]))
+vars.Add(EnumVariable('nvdaHelperLogLevel','The level of logging you wish to see, lower is more verbose','15',allowed_values=[str(x) for x in xrange(60)]))
+
+#Base environment for this and sub sconscripts
+env = Environment(variables=vars,HOST_ARCH='x86',tools=["textfile","gettext","t2t",keyCommandsDocTool,'doxygen'])
+
+# speed up subsiquent runs by checking timestamps of targets and dependencies, and only using md5 if timestamps differ.
+env.Decider('MD5-timestamp')
+
+#Make our recursiveCopy function available to any script using this environment
+env.AddMethod(recursiveCopy)
+
+#Check for any unknown variables
+unknown=vars.UnknownVariables().keys()
+if len(unknown)>0:
+	print "Unknown commandline variables: %s"%unknown
+	Exit(1)
+
+#Ensure that any Python subprocesses (such as for py2exe) can find our Python directory in miscDeps
+env['ENV']['PYTHONPATH']=Dir('#miscDeps/python').abspath
+
+env["copyright"]=versionInfo.copyright
+version = env["version"]
+release = env["release"]
+publisher = env["publisher"]
+certFile = env["certFile"]
+certPassword = env["certPassword"]
+certTimestampServer = env["certTimestampServer"]
+userDocsDir=Dir('user_docs')
+sourceDir = Dir("source")
+Export('sourceDir')
+clientDir=Dir('extras/controllerClient')
+Export('clientDir')
+sourceLibDir=sourceDir.Dir('lib')
+Export('sourceLibDir')
+sourceTypelibDir=sourceDir.Dir('typelibs')
+Export('sourceTypelibDir')
+sourceLibDir64=sourceDir.Dir('lib64')
+Export('sourceLibDir64')
+buildDir = Dir("build")
+outFilePrefix = "nvda{type}_{version}".format(type="" if release else "_snapshot", version=version)
+outputDir=Dir(env['outputDir'])
+devDocsOutputDir=outputDir.Dir('devDocs')
+
+# An action to sign an executable with certFile.
+signExecCmd = ["signtool", "sign", "/f", certFile]
+if certPassword:
+	signExecCmd.extend(("/p", certPassword))
+if certTimestampServer:
+	signExecCmd.extend(("/t", certTimestampServer))
+def signExec(target,source,env):
+	# #3795: signtool can quite commonly fail with timestamping, so allow it to try up to 3 times with a 1 second delay between each try. 
+	res=0
+	for count in xrange(3):
+		res=env.Execute([signExecCmd+[target[0].abspath]])
+		if not res:
+			return 0 # success
+		time.sleep(1)
+	return res # failed
+#Export via scons environment so other libraries can be signed
+env['signExec']=signExec
+
+#architecture-specific environments
+archTools=['default','windowsSdk','midl','msrpc']
+env32=env.Clone(TARGET_ARCH='x86',tools=archTools)
+env64=env.Clone(TARGET_ARCH='x86_64',tools=archTools)
+env=env32
+
+
+#Fill sourceDir with anything provided for it by miscDeps
+env.recursiveCopy(sourceDir,Dir('miscdeps/source'))
+
+env.SConscript('source/comInterfaces_sconscript',exports=['env'])
+
+#Process nvdaHelper scons files
+env32.SConscript('nvdaHelper/archBuild_sconscript',exports={'env':env32,'clientInstallDir':clientDir.Dir('x86'),'libInstallDir':sourceLibDir},variant_dir='build/x86')
+env64.SConscript('nvdaHelper/archBuild_sconscript',exports={'env':env64,'clientInstallDir':clientDir.Dir('x64'),'libInstallDir':sourceLibDir64},variant_dir='build/x86_64')
+
+#Allow all NVDA's gettext po files to be compiled in source/locale
+for po in env.Glob(sourceDir.path+'/locale/*/lc_messages/*.po'):
+	env.gettextMoFile(po)
+
+#Allow all key command t2t files to be generated from their userGuide t2t sources
+for lang in os.listdir(userDocsDir.path):
+	if lang in keyCommandsLangBlacklist: continue
+	for ug in glob(os.path.join(userDocsDir.path,lang,'userGuide.t2t')):
+		env.keyCommandsDoc(File(ug).File('keyCommands.t2t'),ug)
+
+t2tBuildConf = env.Textfile(userDocsDir.File("build.t2tConf"), [
+	# We need to do this one as PostProc so it gets converted for the title.
+	r"%!PostProc: NVDA_VERSION {}".format(version),
+	r"%!PreProc: NVDA_URL {}".format(versionInfo.url),
+	r"%!PreProc: NVDA_COPYRIGHT_YEARS {}".format(versionInfo.copyrightYears),
+])
+
+#Allow all t2t files to be converted to html in user_docs
+#As we use scons Glob this will also include the keyCommands.t2t files
+for t2tFile in env.Glob(os.path.join(userDocsDir.path,'*','*.t2t')):
+	htmlFile=env.txt2tags(t2tFile)
+	#txt2tags can not be run in parallel so make sure scons knows this
+	env.SideEffect('_txt2tags',htmlFile)
+	# All of our t2t files require build.t2tConf.
+	env.Depends(htmlFile,t2tBuildConf)
+#And also build the developer guide -- which must be moved at some point
+htmlFile=env.txt2tags('developerGuide.t2t')
+env.SideEffect('_txt2tags',htmlFile)
+devGuide=env.Command(devDocsOutputDir.File('developerGuide.html'),htmlFile,Move('$TARGET','$SOURCE'))
+env.Alias("developerGuide",devGuide)
+
+#Generate all needed comtypes COM interfaces
+#command = ['cd', sourceDir.path, '&&', sys.executable]
+#if release:
+#	command.append('-O')
+#command.append('generateComInterfaces.py')
+#comInterfaces = env.Command(sourceDir.Dir('comInterfaces'), None, [command])
+#env.AlwaysBuild(comInterfaces)
+#env.Depends(comInterfaces,sourceDir.Dir('typelibs'))
+
+
+# A builder to generate an NVDA distribution.
+def NVDADistGenerator(target, source, env, for_signature):
+	buildVersionFn = os.path.join(str(source[0]), "_buildVersion.py")
+	# Make the NVDA build use the specified version.
+	# We don't do this using normal scons mechanisms because we want it to be cleaned up immediately after this builder
+	# and py2exe will cause bytecode files to be created for it which scons doesn't know about.
+	updateVersionType = env["updateVersionType"] or None
+	action = [lambda target, source, env: file(buildVersionFn, "w").write(
+		'version = {version!r}\r\n'
+		'publisher = {publisher!r}\r\n'
+		'updateVersionType = {updateVersionType!r}\r\n'
+		.format(version=version, publisher=publisher, updateVersionType=updateVersionType))]
+
+	buildCmd = ["cd", source[0].path, "&&",
+		sys.executable]
+	if release:
+		buildCmd.append("-O")
+	buildCmd.extend(("setup.py", "build", "--build-base", buildDir.abspath,
+		"py2exe", "--dist-dir", target[0].abspath))
+	if release:
+		buildCmd.append("-O1")
+	action.append(buildCmd)
+
+	if env.get("uiAccess"):
+		buildCmd.append("--enable-uiAccess")
+	if certFile:
+		for prog in "nvda_noUIAccess.exe", "nvda_uiAccess.exe", "nvda_slave.exe", "nvda_service.exe":
+			action.append(lambda target,source,env: signExec([target[0].File(prog)],source,env))
+
+	for ext in "", "c", "o":
+		action.append(Delete(buildVersionFn + ext))
+
+	return action
+env["BUILDERS"]["NVDADist"] = Builder(generator=NVDADistGenerator, target_factory=Dir)
+
+# A builder to generate a zip archive.
+# We roll our own instead of using env.Zip because we want to create some archives
+# relative to a specified directory.
+def ZipArchiveAction(target, source, env):
+	relativeTo = env.get("relativeTo", None)
+	if relativeTo:
+		relativeTo = relativeTo.path
+		def getArcName(origName):
+			arcName = os.path.relpath(origName, relativeTo)
+			if arcName.startswith(".."):
+				arcName = arcName.replace(".." + os.path.sep, "")
+			return "" if arcName == "." else arcName
+	else:
+		getArcName = lambda origName: "" if origName == "." else origName
+
+	# Nasty hack to make zipfile use best compression, since it isn't configurable.
+	# Tried setting memlevel to 9 as well, but it made compression slightly worse.
+	import zlib
+	origZDefComp = zlib.Z_DEFAULT_COMPRESSION
+	zlib.Z_DEFAULT_COMPRESSION = zlib.Z_BEST_COMPRESSION
+
+	import zipfile
+	zf = None
+	try:
+		zf = zipfile.ZipFile(target[0].path, "w", zipfile.ZIP_DEFLATED)
+		for s in source:
+			if os.path.isdir(s.path):
+				for path, dirs, files in os.walk(s.path):
+					arcPath = getArcName(path)
+					if arcPath:
+						zf.write(path, arcPath)
+					for f in files:
+						zf.write(os.path.join(path, f), os.path.join(arcPath, f))
+			else:
+				zf.write(s.path, getArcName(s.path))
+
+	finally:
+		if zf:
+			zf.close()
+		zlib.Z_DEFAULT_COMPRESSION = origZDefComp
+
+env["BUILDERS"]["ZipArchive"] = Builder(action=ZipArchiveAction)
+
+uninstFile=File("dist/uninstall.exe")
+uninstGen = env.Command(File("uninstaller/uninstGen.exe"), "uninstaller/uninst.nsi",
+	[[makensis, "/V2",
+	"/DVERSION=$version", '/DPUBLISHER="$publisher"','/DCOPYRIGHT="$copyright"',
+	"/DUNINSTEXE=%s"%uninstFile.abspath,
+	"/DINSTEXE=${TARGET.abspath}",
+	"$SOURCE"]])
+uninstaller=env.Command(uninstFile,uninstGen,[uninstGen])
+if certFile:
+	env.AddPostAction(uninstaller, [signExec])
+
+dist = env.NVDADist("dist", [sourceDir,userDocsDir], uiAccess=bool(certFile))
+env.Depends(dist,uninstaller)
+# Dir node targets don't get cleaned, so cleaning of the dist nodes has to be explicitly specified.
+env.Clean(dist, dist)
+# Clean the intermediate build directory.
+env.Clean([dist], buildDir)
+
+launcher = env.Command(outputDir.File("%s.exe" % outFilePrefix), ["launcher/nvdaLauncher.nsi", dist],
+	[[makensis, "/V2",
+	"/DVERSION=$version", '/DPUBLISHER="$publisher"','/DCOPYRIGHT="$copyright"',
+	"/DNVDADistDir=${SOURCES[1].abspath}", "/DLAUNCHEREXE=${TARGET.abspath}",
+	"$SOURCE"]])
+if certFile:
+	env.AddPostAction(launcher, [signExec])
+env.Alias("launcher", launcher)
+
+clientArchive = env.ZipArchive(outputDir.File("%s_controllerClient.zip" % outFilePrefix), clientDir, relativeTo=clientDir)
+env.Alias("client", clientArchive)
+
+changesFile=env.Command(outputDir.File("%s_changes.html" % outFilePrefix),userDocsDir.File('en/changes.html'),Copy('$TARGET','$SOURCE'))
+env.Alias('changes',changesFile)
+userGuideFile=env.Command(outputDir.File("userGuide.html"),userDocsDir.File('en/userGuide.html'),Copy('$TARGET','$SOURCE'))
+env.Alias('userGuide',userGuideFile)
+
+def makePot(target, source, env):
+	# Generate the pot.
+	if env.Execute([["cd", sourceDir, "&&",
+			XGETTEXT,
+			"-o", target[0].abspath,
+			"--package-name", versionInfo.name, "--package-version", version,
+			"--foreign-user",
+			"--add-comments=Translators:",
+			"--keyword=pgettext:1c,2",
+			# Needed because xgettext doesn't recognise the .pyw extension.
+			"--language=python",
+		] + [os.path.relpath(str(f), str(sourceDir)) for f in source]
+	]) != 0:
+		raise RuntimeError("xgettext failed")
+
+	# Tweak the headers.
+	potFn = str(target[0])
+	tmpFn = "%s.tmp" % potFn
+	with file(potFn, "rt") as inp, file(tmpFn, "wt") as out:
+		for lineNum, line in enumerate(inp):
+			if lineNum == 1:
+				line = "# %s\n" % versionInfo.copyright
+			elif lineNum == 2:
+				# Delete line.
+				continue
+			elif lineNum == 15:
+				line = line.replace("CHARSET", "UTF-8")
+			out.write(line)
+	os.remove(potFn)
+	os.rename(tmpFn, potFn)
+
+devDocs_nvdaHelper_temp=env.Doxygen(source='nvdaHelper/doxyfile')
+devDocs_nvdaHelper=env.Command(devDocsOutputDir.Dir('nvdaHelper'),devDocs_nvdaHelper_temp,Move('$TARGET','$SOURCE'))
+env.Alias('devDocs_nvdaHelper', devDocs_nvdaHelper)
+env.Clean('devDocs_nvdaHelper', devDocs_nvdaHelper)
+
+devDocs_nvda = env.Command(devDocsOutputDir.Dir("nvda"), None, [[
+	"cd", sourceDir.path, "&&",
+	sys.executable, "-c", "import sourceEnv; from epydoc.cli import cli; cli()",
+	"--output", "${TARGET.abspath}",
+	"--quiet", "--html", "--include-log", "--no-frames",
+	"--name", "NVDA", "--url", "http://www.nvda-project.org/",
+	"*.py", "appModules", "brailleDisplayDrivers", r"comInterfaces\__init__.py",
+	"config", "globalPlugins", "gui", "NVDAObjects",
+	"synthDrivers", "textInfos", "virtualBuffers",
+]])
+
+env.Alias('devDocs', [devGuide, devDocs_nvda])
+env.Clean('devDocs', [devGuide, devDocs_nvda])
+
+pot = env.Command(outputDir.File("%s.pot" % outFilePrefix),
+	# Don't use sourceDir as the source, as this depends on comInterfaces and nvdaHelper.
+	# We only depend on the Python files.
+	[f for pattern in ("*.py", "*.pyw", r"*\*.py", r"*\*\*.py") for f in env.Glob(os.path.join(sourceDir.path, pattern))],
+	makePot)
+
+env.Alias("pot", pot)
+
+symbolsList=[]
+symbolsList.extend(env.Glob(os.path.join(sourceLibDir.path,'*.pdb')))
+symbolsList.extend(env.Glob(os.path.join(sourceLibDir64.path,'*.pdb')))
+symbolsArchive = env.ZipArchive(outputDir.File("%s_debugSymbols.zip" % outFilePrefix), symbolsList)
+env.Alias("symbolsArchive", symbolsArchive)
+
+env.Default(dist)
+